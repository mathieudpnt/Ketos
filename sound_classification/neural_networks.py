--- conflicted
+++ resolved
@@ -321,44 +321,6 @@
         """
         self.saver.save(self.sess, destination)
 
-<<<<<<< HEAD
-    def to1hot(self,value, depth):
-        """Converts the binary label to one hot format
-
-            Args:
-                value: scalar or numpy.array | int or float
-                    The the label to be converted.
-                depth: int
-                    The number of possible values for the labels 
-                    (number of categories).
-                    
-            
-            Returns:
-                one_hot:numpy array (dtype=float64)
-                    A len(value) by depth array containg the one hot encoding
-                    for the given value(s).
-        """
-        one_hot = dh.to1hot(value,depth)
-        return one_hot
-
-    def from1hot(self,value):
-        """Converts the one hot label to binary format
-
-            Args:
-                value: scalar or numpy.array | int or float
-                    The the label to be converted.
-            
-            Returns:
-                output: int or numpy array (dtype=int64)
-                    An int representing the category if 'value' has 1 dimension or an
-                    array of m ints if  input values is an n by m array.
-        """
-        
-        output - dh.from1hot(value)
-        return value
-
-=======
->>>>>>> b59fe446
     def _check_accuracy(self, x, y):
         """ Check accuracy of the model by checking how close
          to y the models predictions are when fed x
