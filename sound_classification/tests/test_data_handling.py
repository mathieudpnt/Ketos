""" Unit tests for the the 'data_handling' module in the 'sound_classification' package


    Authors: Fabio Frazao and Oliver Kirsebom
    contact: fsfrazao@dal.ca and oliver.kirsebom@dal.ca
    Organization: MERIDIAN-Institute for Big Data Analytics
    Team: Acoustic data Analytics, Dalhousie University
    Project: packages/sound_classification
             Project goal: Package code internally used in projects applying Deep Learning to sound classification
     
    License:

"""

import pytest
import numpy as np
import pandas as pd
import sound_classification.data_handling as dh
import sound_classification.pre_processing as pp
from sound_classification.spectrogram import MagSpectrogram
import shutil
import os
from glob import glob

path_to_assets = os.path.join(os.path.dirname(__file__),"assets")
path_to_tmp = os.path.join(path_to_assets,'tmp')


@pytest.mark.test_encode_database
def test_encode_database_with_one_image_and_one_label(datebase_with_one_image_col_and_one_label_col):
    db = datebase_with_one_image_col_and_one_label_col
    dh.encode_database(db, "image", "label")
    
@pytest.mark.test_encode_database
def test_encode_database_throws_exception_if_names_do_not_match(datebase_with_one_image_col_and_one_label_col):
    db = datebase_with_one_image_col_and_one_label_col
    with pytest.raises(AssertionError):
        dh.encode_database(db, "kangaroo", "label")

@pytest.mark.test_encode_database
def test_encode_database_throws_exception_if_database_does_not_have_a_label_column(datebase_with_one_image_col_and_no_label_col):
    db = datebase_with_one_image_col_and_no_label_col
    with pytest.raises(AssertionError):
        dh.encode_database(db, "image", "label")

@pytest.mark.test_encode_database
def test_encode_database_can_handle_inputs_with_multiple_columns(datebase_with_two_image_cols_and_one_label_col):
    db = datebase_with_two_image_cols_and_one_label_col
    dh.encode_database(db, "image1", "label")

@pytest.mark.test_split_database
def test_split_database_throws_exception_unless_all_three_keys_are_given(datebase_with_one_image_col_and_one_label_col):
    raw = datebase_with_one_image_col_and_one_label_col
    encoded, img_size = dh.encode_database(raw, "image", "label") 
    divisions = {"train":(0,100),"validation":(0,100)}
    with pytest.raises(AssertionError):
        split = dh.split_database(encoded, divisions)
    divisions = {"train":(0,100),"validation":(0,100),"test":(0,100)}
    split = dh.split_database(encoded, divisions)

@pytest.mark.test_stack_dataset
def test_stack_dataset_throws_exception_if_column_names_do_not_match(datebase_with_one_image_col_and_one_label_col):
    raw = datebase_with_one_image_col_and_one_label_col
    with pytest.raises(AssertionError):
        dh.stack_dataset(raw,(128,128))

@pytest.mark.test_stack_dataset
def test_stack_dataset_automatically_determines_image_size(datebase_with_one_image_col_and_one_label_col):
    raw = datebase_with_one_image_col_and_one_label_col
    encoded, img_size = dh.encode_database(raw, "image", "label")
    stacked = dh.stack_dataset(encoded, img_size)   

@pytest.mark.test_prepare_database
def test_prepare_database_executes(datebase_with_one_image_col_and_one_label_col):
    raw = datebase_with_one_image_col_and_one_label_col
    divisions = {"train":(0,100),"validation":(0,100),"test":(0,100)}
    dh.prepare_database(raw, "image", "label", divisions) 


@pytest.mark.test_def_slice_ffmpeg
def test_sliced_audio_file_has_correct_properties(sine_wave_file):
    prefix="halifax123456789"
    out_name = path_to_assets + "/" + prefix + ".wav"
    dh.slice_ffmpeg(sine_wave_file, 0.0, 1.7, out_name)
    rate_orig, sig_orig = pp.wave.read(sine_wave_file)
    rate, sig = pp.wave.read(out_name)
    duration = len(sig) / rate
    assert rate == rate_orig
    assert duration == 1.7
#    for i in range(len(sig)):
#        assert sig[i] == sig_orig[i]
    # clean
    for f in glob(path_to_assets + "/*" + prefix + "*"):
        os.remove(f)

@pytest.mark.parametrize("input,depth,expected",[
    (1,2,np.array([0,1])),
    (0,2,np.array([1,0])),
    (1.0,2,np.array([0,1])),
    (0.0,2,np.array([1,0])),
    ])
@pytest.mark.test_to1hot
def test_to1hot_works_with_floats_and_ints(input, depth, expected):
    one_hot = dh.to1hot(input, depth)
    assert (one_hot == expected).all()


@pytest.mark.parametrize("input,depth,expected",[
    (1,4,np.array([0,1,0,0])),
    (1,4,np.array([0,1,0,0])),
    (1,2,np.array([0,1])),
    (1,10,np.array([0,1,0,0,0,0,0,0,0,0])),
    ])
@pytest.mark.test_to1hot
def test_to1hot_output_has_correct_depth(input,depth, expected):
    one_hot = dh.to1hot(input,depth)
    assert len(one_hot) == depth


@pytest.mark.parametrize("input,depth,expected",[
    (3,4,np.array([0,0,0,1])),
    (0,4,np.array([1,0,0,0])),
    (1.0,2,np.array([0,1])),
    (5.0,10,np.array([0,0,0,0,0,1,0,0,0,0])),
    ])
@pytest.mark.test_to1hot
def test_to1hot_works_with_multiple_categories(input,depth, expected):
    one_hot = dh.to1hot(input,depth)
    assert (one_hot == expected).all()


@pytest.mark.parametrize("input,depth,expected",[
    (np.array([3,0,1,5]),6,
     np.array([[0., 0., 0., 1., 0., 0.],
              [1., 0., 0., 0., 0., 0.],
              [0., 1., 0., 0., 0., 0.],
              [0., 0., 0., 0., 0., 1.]])),
    (np.array([0,1]),3,
     np.array([[1., 0., 0.],
               [0., 1., 0.]])),
    ])
@pytest.mark.test_to1hot
def test_to1hot_works_with_multiple_input_values_at_once(input,depth, expected):
    one_hot = dh.to1hot(input,depth)
    assert (one_hot == expected).all()


@pytest.mark.parametrize("input,depth,expected",[
    (pd.DataFrame({"label":[0,0,1,0,1,0]}),2,
     np.array([[1.0, 0.0],
                [1.0, 0.0],
                [0.0, 1.0],
                [1.0, 0.0],
                [0.0, 1.0],
                [1.0, 0.0]]),)
    ])
@pytest.mark.test_to1hot
def test_to1hot_works_when_when_applying_to_DataFrame(input,depth, expected):
     
    one_hot = input["label"].apply(dh.to1hot,depth=depth)
    for i in range(len(one_hot)):
        assert (one_hot[i] == expected[i]).all()

@pytest.mark.test_get_wave_files
def test_get_wave_files():
      
    dir = os.path.join(path_to_assets,'test_get_wave_files')
    dh.create_dir(dir)

    # create two wave files
    f1 = os.path.join(dir, "f1.wav")
    f2 = os.path.join(dir, "f2.wav")
    pp.wave.write(f2, rate=100, data=np.array([1.,0.]))
    pp.wave.write(f1, rate=100, data=np.array([0.,1.]))
    # get file names
    files = dh.get_wave_files(dir, fullpath=False)
    assert len(files) == 2
    assert files[0] == "f1.wav"
    assert files[1] == "f2.wav"
<<<<<<< HEAD
    
    #delete directory and files within
    shutil.rmtree(dir)
=======
    files = dh.get_wave_files(path_to_assets, fullpath=True)
    assert len(files) == 2
    assert files[0] == f1
    assert files[1] == f2

def test_get_wave_files_from_multiple_folders():
    folder = path_to_assets + "/sub"
    # create two wave files in separate subfolders
    sub1 = folder + "/sub1"
    sub2 = folder + "/sub2"
    if not os.path.exists(sub1):
        os.makedirs(sub1)
    if not os.path.exists(sub2):
        os.makedirs(sub2)
    # clean
    for f in glob(sub1 + "/*.wav"):
        os.remove(f)  #clean
    for f in glob(sub2 + "/*.wav"):
        os.remove(f)  #clean
    f1 = sub1 + "/f1.wav"
    f2 = sub2 + "/f2.wav"
    pp.wave.write(f2, rate=100, data=np.array([1.,0.]))
    pp.wave.write(f1, rate=100, data=np.array([0.,1.]))
    # get file names
    files = dh.get_wave_files(folder, fullpath=False, subdirs=True)
    assert len(files) == 2
    assert files[0] == "f1.wav"
    assert files[1] == "f2.wav"
    files = dh.get_wave_files(folder, fullpath=True, subdirs=True)
    assert len(files) == 2
    assert files[0] == f1
    assert files[1] == f2

>>>>>>> f66a6a75
    
################################
# from1hot() tests
################################


@pytest.mark.parametrize("input,expected",[
    (np.array([0,1]),1),
    (np.array([1,0]),0),
    (np.array([0.0,1.0]),1),
    (np.array([1.0,0.0]),0),
    ])
@pytest.mark.test_from1hot
def test_from1hot_works_with_floats_and_ints(input, expected):
    one_hot = dh.from1hot(input)
    assert one_hot == expected


@pytest.mark.parametrize("input,expected",[
    (np.array([0,0,0,1]),3),
    (np.array([1,0,0,0]),0),
    (np.array([0,1]),1),
    (np.array([0,0,0,0,0,1,0,0,0,0]),5),
    ])
@pytest.mark.test_from1hot
def test_from1hot_works_with_multiple_categories(input, expected):
    one_hot = dh.from1hot(input)
    assert one_hot == expected


@pytest.mark.parametrize("input,expected",[
    (np.array([[0., 0., 0., 1., 0., 0.],
              [1., 0., 0., 0., 0., 0.],
              [0., 1., 0., 0., 0., 0.],
              [0., 0., 0., 0., 0., 1.]]),np.array([3,0,1,5])),
    (np.array([[1., 0., 0.],
               [0., 1., 0.]]), np.array([0,1])),
    ])
@pytest.mark.test_from1hot
def test_from1hot_works_with_multiple_input_values_at_once(input, expected):
    one_hot = dh.from1hot(input)
    assert (one_hot == expected).all()

@pytest.mark.test_read_wave
def test_read_wave_file(sine_wave_file):
    rate, data = dh.read_wave(sine_wave_file)
    assert rate == 44100

@pytest.mark.test_parse_datetime
def test_parse_datetime_with_urban_sharks_format():
    fname = 'empty_HMS_12_ 5_28__DMY_23_ 2_84.wav'
    full_path = os.path.join(path_to_assets, fname)
    pp.wave.write(full_path, rate=1000, data=np.array([0.]))
    fmt = '*HMS_%H_%M_%S__DMY_%d_%m_%y*'
    dt = dh.parse_datetime(fname=fname, fmt=fmt)
    os.remove(full_path)
    assert dt is not None
    assert dt.year == 2084
    assert dt.month == 2
    assert dt.day == 23
    assert dt.hour == 12
    assert dt.minute == 5
    assert dt.second == 28

@pytest.mark.test_parse_datetime
def test_parse_datetime_with_non_matching_format():
    fname = 'empty_HMQ_12_ 5_28__DMY_23_ 2_84.wav'
    full_path = os.path.join(path_to_assets, fname)
    pp.wave.write(full_path, rate=1000, data=np.array([0.]))
    fmt = '*HMS_%H_%M_%S__DMY_%d_%m_%y*'
    dt = dh.parse_datetime(fname=fname, fmt=fmt)
    os.remove(full_path)
    assert dt == None



@pytest.mark.audio_h5_description
def test_audio_h5_description():
    description = dh.audio_h5_description(signal_rate=2000, segment_length=2.5)
    description_columns = list(description.columns.keys())
    description_columns.sort()
    assert description_columns ==  ['boxes','id', 'labels', 'signal']
    assert description.columns['signal'].shape == (5000,)

@pytest.mark.spec_h5_description
def test_spec_h5_description():
    description = dh.spec_h5_description(dimensions=(20,64))
    description_columns = list(description.columns.keys())
    description_columns.sort()
    assert description_columns ==  ['boxes','id', 'labels', 'signal']
    assert description.columns['signal'].shape == (20, 64)

@pytest.mark.parse_seg_name
def test_parse_seg_name():
    id,labels = dh.parse_seg_name('id_rb001_89_l_[0].wav')
    assert id == 'rb001_89'
    assert labels == '[0]' 

    id,labels = dh.parse_seg_name('id_rb001_89_l_[0]')
    assert id == 'rb001_89'
    assert labels == '[0]' 

    id,labels = dh.parse_seg_name('id_rb001_89_l_[1,2].wav')
    assert id == 'rb001_89'
    assert labels == '[1,2]' 

    id,labels = dh.parse_seg_name('id_rb001_89_l_[1,2]')
    assert id == 'rb001_89'
    assert labels == '[1,2]' 

@pytest.mark.test_open_table
def test_open_tables():
    
    h5 = dh.tables.open_file(os.path.join(path_to_tmp, 'tmp_db.h5'), 'w')

    raw_description = dh.audio_h5_description(signal_rate=2000, segment_length=2.0)
    spec_description = dh.spec_h5_description(dimensions=(20,60))

    table_1 = dh.open_table(h5, '/group_1', 'table_1',raw_description, sample_rate=2000)
    assert '/group_1' in h5
    assert '/group_1/table_1' in h5

    table_2 = dh.open_table(h5, '/group_2', 'table_1',spec_description, sample_rate=2000)
    assert '/group_2' in h5
    assert '/group_2/table_1' in h5

    table_3 = dh.open_table(h5, '/group_2/subgroup_1', 'table_1',spec_description, sample_rate=2000)
    assert '/group_2/subgroup_1' in h5
    assert '/group_2/subgroup_1/table_1' in h5

    table_4 = dh.open_table(h5, '/group_3/subgroup_1', 'table_1',spec_description, sample_rate=2000)
    assert '/group_3/subgroup_1' in h5
    assert '/group_3/subgroup_1/table_1' in h5


    #When information about an existing table is given, it should return the table and not create a new one
    existing_table = dh.open_table(h5, '/group_2', 'table_1',spec_description, sample_rate=2000 )

    assert existing_table == table_2
    
    h5.close()
    os.remove(os.path.join(path_to_tmp, 'tmp_db.h5'))


@pytest.mark.test_write_audio_to_h5
def test_write_audio_to_h5(sine_wave):
    
    rate, sig = sine_wave
    pp.wave.write(os.path.join(path_to_tmp,"id_ex789_107_l_[1].wav"),rate, sig)    
    
    h5 = dh.tables.open_file(os.path.join(path_to_tmp, 'tmp_db.h5'), 'w')

    raw_description = dh.audio_h5_description(signal_rate=44100, segment_length=3.0)
    spec_description = dh.spec_h5_description(dimensions=(20,60))

    table_1 = dh.open_table(h5, '/group_1', 'table_1',raw_description, sample_rate=44100)
    
    dh.write_audio_to_h5(os.path.join(path_to_tmp,"id_ex789_107_l_[1].wav"), table_1)
    table_1.flush()

    pytest.approx(table_1[0]['signal'], sig)
    assert table_1[0]['id'].decode() == 'ex789_107'
    assert table_1[0]['labels'].decode() == '[1]'

    h5.close()
    os.remove(os.path.join(path_to_tmp, 'tmp_db.h5'))
    os.remove(os.path.join(path_to_tmp,"id_ex789_107_l_[1].wav"))

@pytest.mark.test_write_spetrogram_to_h5_database
def test_write_spec_to_h5(sine_audio):
    
    spec = MagSpectrogram(sine_audio, 0.5, 0.1)
    spec.tag = "id_ex789_107_l_[1]"
        
    h5 = dh.tables.open_file(os.path.join(path_to_tmp, 'tmp_db.h5'), 'w')
    spec_description = dh.spec_h5_description(dimensions=(26, 11026))
    table_1 = dh.open_table(h5, '/group_1', 'table_1',spec_description, sample_rate=44100)
    
    dh.write_spec_to_h5(spec, table_1)
    table_1.flush()

    assert pytest.approx(table_1[0]['signal'],spec.image)
    assert table_1[0]['id'].decode() == 'ex789_107'
    assert table_1[0]['labels'].decode() == '[1]'


    h5.close()
    os.remove(os.path.join(path_to_tmp, 'tmp_db.h5'))
    
    

    
 

@pytest.mark.test_divide_audio_into_segments
def test_creates_correct_number_of_segments():
    audio_file = path_to_assets+ "/2min.wav"
    annotations = pd.DataFrame({'orig_file':['2min.wav','2min.wav','2min.wav'],
                                 'label':[1,2,1], 'start':[5.0, 70.34, 105.8],
                                 'end':[6.0,75.98,110.0]})

    try:
        shutil.rmtree(path_to_assets + "/2s_segs")
    except FileNotFoundError:
        pass

    dh.divide_audio_into_segs(audio_file=audio_file,
        seg_duration=2.0, annotations=annotations, save_to=path_to_assets + "/2s_segs")
    
    n_seg = len(glob(path_to_assets + "/2s_segs/id_2min*.wav"))
    assert n_seg == 60



    shutil.rmtree(path_to_assets + "/2s_segs")


@pytest.mark.test_divide_audio_into_segments
def test_start_end_args():
    audio_file = path_to_assets+ "/2min.wav"
    annotations = pd.DataFrame({'orig_file':['2min.wav','2min.wav','2min.wav'],
                                 'label':[1,2,1], 'start':[5.0, 70.34, 105.8],
                                 'end':[6.0,75.98,110.0]})

    try:
        shutil.rmtree(path_to_assets + "/2s_segs")
    except FileNotFoundError:
        pass

    dh.divide_audio_into_segs(audio_file=audio_file,
        seg_duration=2.0, start_seg=10, end_seg=19, save_to=path_to_assets + "/2s_segs")
    
    n_seg = len(glob(path_to_assets + "/2s_segs/id_2min*.wav"))
    assert n_seg == 10



    shutil.rmtree(path_to_assets + "/2s_segs")

@pytest.mark.test_divide_audio_into_segments
def test_seg_labels_are_correct():
    audio_file = path_to_assets+ "/2min.wav"
    annotations = pd.DataFrame({'orig_file':['2min.wav','2min.wav','2min.wav'],
                                 'label':[1,2,1], 'start':[5.0, 70.5, 105.0],
                                 'end':[6.0,73.0,108.0]})

    try:
        shutil.rmtree(path_to_assets + "/2s_segs")
    except FileNotFoundError:
        pass

    dh.divide_audio_into_segs(audio_file=audio_file,
        seg_duration=2.0, annotations=annotations, save_to=path_to_assets + "/2s_segs")
    
    label_0 = len(glob(path_to_assets + "/2s_segs/id_2min*l_[[]0].wav"))
    assert label_0 == 53

    label_1 = len(glob(path_to_assets + "/2s_segs/id_2min*l_[[]1].wav"))
    assert label_1 == 5

    label_2 = len(glob(path_to_assets + "/2s_segs/id_2min*l_[[]2].wav"))
    assert label_2 == 2

    shutil.rmtree(path_to_assets + "/2s_segs")


@pytest.mark.test_divide_audio_into_segments
def test_creates_segments_without_annotations():
    audio_file = path_to_assets+ "/2min.wav"
    
    try:
        shutil.rmtree(path_to_assets + "/2s_segs")
    except FileNotFoundError:
        pass

    dh.divide_audio_into_segs(audio_file=audio_file,
        seg_duration=2.0, annotations=None, save_to=path_to_assets + "/2s_segs")
    
    n_seg = len(glob(path_to_assets + "/2s_segs/id_2min*l_[[]NULL].wav"))

    assert n_seg == 60
    shutil.rmtree(path_to_assets + "/2s_segs")


@pytest.mark.test_seg_from_time_tag
def test_seg_from_time_tag():

    
    audio_file = os.path.join(path_to_assets, "2min.wav")
    
    try:
        shutil.rmtree(os.path.join(path_to_tmp, "from_tags"))
    except FileNotFoundError:
        pass

    dh.create_dir(os.path.join(path_to_tmp, "from_tags"))
    
    dh.seg_from_time_tag(audio_file=audio_file, start=0.5, end=2.5 , name="seg_1.wav", save_to=os.path.join(path_to_tmp, "from_tags") )

    
    rate, sig  = pp.wave.read(os.path.join(path_to_tmp, "from_tags", "seg_1.wav"))
    duration = len(sig)/rate
    assert duration == 2.0
    shutil.rmtree(os.path.join(path_to_tmp, "from_tags"))

@pytest.mark.test_seg_from_annotations
def test_segs_from_annotations():
    audio_file_path = os.path.join(path_to_assets,'2min.wav')
    annotations = pd.DataFrame({'orig_file':[audio_file_path,audio_file_path,audio_file_path],
                                 'label':[1,2,1], 'start':[5.0, 70.5, 105.0],
                                 'end':[6.0,73.0,108.0]})

    try:
        shutil.rmtree(path_to_assets + "/from_annot")
    except FileNotFoundError:
        pass
    dh.segs_from_annotations(annotations,path_to_assets + "/from_annot")
    
    # label_0 = len(glob(path_to_assets + "/from_annot/id_2min*l_[[]0].wav"))
    # assert label_0 == 53

    label_1 = len(glob(path_to_assets + "/from_annot/id_2min*l_[[]1].wav"))
    assert label_1 == 2

    label_2 = len(glob(path_to_assets + "/from_annot/id_2min*l_[[]2].wav"))
    assert label_2 == 1

    shutil.rmtree(path_to_assets + "/from_annot")
    


@pytest.mark.parametrize("start,end,expected_label",[
    (4.0,5.0,'[1]'),
    (4.0,5.5,'[1]'),
    (5.0,6.0,'[1]'),
    (5.1,6.0,'[1]'),
    (100.0,100.5,'[2]'),
    (100.5,101.0,'[2]'),
    (99.0,103.0,'[2]'),
    (90.0,110.0,'[2, 1]'),
     ])
@pytest.mark.test_get_labels
def test_get_correct_labels(start,end,expected_label):
    audio_file="2min"
    annotations = pd.DataFrame({'orig_file':['2min.wav','2min.wav','2min.wav'],
                                 'label':[1,2,1], 'start':[5.0, 100.5, 105.0],
                                 'end':[6.0,103.0,108.0]})
    
    label = dh.get_labels(file='2min',start=start, end=end,
                             annotations=annotations, not_in_annotations=0)
    print(label)
    assert label == expected_label
    
@pytest.mark.test_filter_annotations_by_orig_file
def test_filter_annotations_by_orig_file():
     annotations = pd.DataFrame({'orig_file':['2min_01.wav','2min_01.wav','2min_02.wav','2min_02.wav','2min_02.wav'],
                                 'label':[1,2,1,1,1], 'start':[5.0, 100.5, 105.0, 80.0, 90.0],
                                 'end':[6.0,103.0,108.0, 87.0, 94.0]})

     annot_01 = dh._filter_annotations_by_orig_file(annotations,'2min_01')
     assert annot_01.equals(pd.DataFrame({'orig_file':['2min_01.wav','2min_01.wav'],
                                 'label':[1,2], 'start':[5.0, 100.5],
                                 'end':[6.0,103.0]}))
                                 
     annot_02 = dh._filter_annotations_by_orig_file(annotations,'2min_02')
     assert annot_02.equals(pd.DataFrame({'orig_file':['2min_02.wav','2min_02.wav','2min_02.wav'],
                                 'label':[1,1,1], 'start':[105.0, 80.0, 90.0],
                                 'end':[108.0, 87.0, 94.0]}, index=[2,3,4]))
 
     annot_03 = dh._filter_annotations_by_orig_file(annotations,'2min_03')               
     assert annot_03.empty
 
@pytest.mark.test_pad_signal
def test_pad_signal():

    sig=np.ones((100))
    rate = 50 
    desired_length = 3.0
    sig_length = len(sig)/rate #sig length in seconds

    padded = dh.pad_signal(signal=sig, rate=rate, length=desired_length)
    

    assert len(padded) == desired_length * rate
    pad_1_limit = int((desired_length - sig_length) * rate / 2)
    pad_2_limit = int(desired_length * rate - pad_1_limit)
    assert sum(padded[:pad_1_limit]) == 0
    assert sum(padded[pad_2_limit:]) == 0
    assert pytest.approx(padded[pad_1_limit:pad_2_limit], sig)

    
@pytest.mark.test_audio_h5_to_spec
def test_audio_h5_to_spec():
    audio_file = path_to_assets+ "/2min.wav"
    
    try:
        shutil.rmtree(path_to_assets + "/2s_segs")
    except FileNotFoundError:
        pass

    dir = path_to_assets + "/2s_segs"
    dh.divide_audio_into_segs(audio_file=audio_file,
        seg_duration=2.0, annotations=None, save_to=dir)

    h5 = dh.tables.open_file(os.path.join(path_to_tmp, 'tmp_db.h5'), 'w')

    raw_description = dh.audio_h5_description(signal_rate=2000, segment_length=2.0)
    spec_description = dh.spec_h5_description(dimensions=(20,60))

    table_raw = dh.open_table(h5, '/raw', 'seq_2s',raw_description, sample_rate=2000)
    
    segs = os.listdir(dir)
    for seg in segs:
        dh.write_audio_to_h5(os.path.join(dir,seg),table_raw, pad=True, duration=2.0)

    table_raw.flush()
    
    dh.audio_h5_to_spec(h5, table_raw, "/features/mag_spectrograms/", "seq_2s", MagSpectrogram, winlen=0.25, winstep=0.05)
    spec_table = h5.root.features.mag_spectrograms.seq_2s

    assert len(spec_table) == len(segs)
    assert pytest.approx(spec_table[:]['id'], table_raw[:]['id'])
    assert pytest.approx(spec_table[:]['labels'], table_raw[:]['labels'])
    
    h5.close()
    os.remove(os.path.join(path_to_tmp, 'tmp_db.h5'))

    shutil.rmtree(path_to_assets + "/2s_segs")
    
<|MERGE_RESOLUTION|>--- conflicted
+++ resolved
@@ -163,10 +163,10 @@
 
 @pytest.mark.test_get_wave_files
 def test_get_wave_files():
-      
     dir = os.path.join(path_to_assets,'test_get_wave_files')
+    #delete directory and files within
+    shutil.rmtree(dir)
     dh.create_dir(dir)
-
     # create two wave files
     f1 = os.path.join(dir, "f1.wav")
     f2 = os.path.join(dir, "f2.wav")
@@ -177,15 +177,12 @@
     assert len(files) == 2
     assert files[0] == "f1.wav"
     assert files[1] == "f2.wav"
-<<<<<<< HEAD
-    
-    #delete directory and files within
-    shutil.rmtree(dir)
-=======
     files = dh.get_wave_files(path_to_assets, fullpath=True)
     assert len(files) == 2
     assert files[0] == f1
     assert files[1] == f2
+    #delete directory and files within
+    shutil.rmtree(dir)
 
 def test_get_wave_files_from_multiple_folders():
     folder = path_to_assets + "/sub"
@@ -215,7 +212,6 @@
     assert files[0] == f1
     assert files[1] == f2
 
->>>>>>> f66a6a75
     
 ################################
 # from1hot() tests
