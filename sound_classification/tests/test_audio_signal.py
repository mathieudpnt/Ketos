""" Unit tests for the the 'audio_signal' module in the 'sound_classification' package


    Authors: Fabio Frazao and Oliver Kirsebom
    contact: fsfrazao@dal.ca and oliver.kirsebom@dal.ca
    Organization: MERIDIAN-Intitute for Big Data Analytics
    Team: Acoustic data Analytics, Dalhousie University
    Project: packages/sound_classification
             Project goal: Package code internally used in projects applying Deep Learning to sound classification
     
    License:

"""


import pytest
import sound_classification.audio_signal as aud
import datetime
import numpy as np




def test_time_stamped_audio_signal_has_correct_begin_and_end_times(sine_audio):
    audio = sine_audio
    today = datetime.datetime.today()
    audio.time_stamp = today 
    seconds = sine_audio.seconds()
    duration = datetime.timedelta(seconds=seconds)
    assert audio.begin() == today
    assert audio.end() == today + duration

def test_crop_audio_signal(sine_audio):
    audio = sine_audio
    seconds = len(audio.data) / audio.rate
    crop_begin = audio.begin() + datetime.timedelta(seconds=seconds/10.)
    crop_end = audio.end() - datetime.timedelta(seconds=seconds/10.)
    audio_cropped = audio
    audio_cropped.crop(begin=crop_begin, end=crop_end)
    seconds_cropped = len(audio_cropped.data) / audio_cropped.rate
    assert seconds_cropped/seconds == pytest.approx(8./10., rel=1./audio.rate)
    assert audio_cropped.begin() == crop_begin

<<<<<<< HEAD
def test_append_audio_signal(sine_audio):
    audio = sine_audio
=======
def test_clip_with_positive_sample_id(audio): 
    t0 = audio.time_stamp
    first = audio.data[0]
    last = audio.data[-1]
    n = len(audio.data)
    m = int(0.1*n)
    dt = m / audio.rate
    s = audio.clip(m)
    assert len(s.data) == m
    assert len(audio.data) == n-m
    assert first == s.data[0]
    assert last == audio.data[-1]
    assert audio.time_stamp == t0 + datetime.timedelta(microseconds=1e6*dt)
    assert s.time_stamp == t0

def test_clip_with_sample_larger_than_length(audio): 
    n = len(audio.data)
    m = int(1.5*n)
    s = audio.clip(m)
    assert len(s.data) == n
    assert audio.empty() == True

def test_clip_with_negative_sample_id(audio): 
    t0 = audio.begin()
    t1 = audio.end()
    first = audio.data[0]
    last = audio.data[-1]
    n = len(audio.data)
    m = -int(0.2*n)
    dt = -m / audio.rate
    s = audio.clip(m)
    assert len(s.data) == -m
    assert len(audio.data) == n+m
    assert first == audio.data[0]
    assert last == s.data[-1]
    assert s.time_stamp == t1 - datetime.timedelta(microseconds=1e6*dt)
    assert audio.time_stamp == t0

def test_append_audio_signal_to_itself(audio):
>>>>>>> 39a144db
    len_sum = 2 * len(audio.data)
    audio_copy = audio.copy()
    audio_copy.time_stamp = audio.end()
    audio.append(audio_copy)
    assert len(audio.data) == len_sum
    
<<<<<<< HEAD
def test_append_audio_signal_without_time_stamp(sine_audio, sine_audio_without_time_stamp): 
    audio = sine_audio
    len_sum = len(audio.data) + len(sine_audio_without_time_stamp.data)
    audio.append(sine_audio_without_time_stamp)
    assert len(audio.data) == len_sum

def test_append_audio_signal_with_smoothing(sine_audio):
    audio = sine_audio
=======
def test_append_audio_signal_without_time_stamp_to_itself(audio_without_time_stamp): 
    len_sum = 2 * len(audio_without_time_stamp.data)
    audio_without_time_stamp.append(audio_without_time_stamp)
    assert len(audio_without_time_stamp.data) == len_sum

def test_append_with_smoothing(audio): 
    t = audio.seconds()
    at = audio.append(signal=audio, n_smooth=100)
    assert audio.seconds() == pytest.approx(2.*t - 100/audio.rate, rel=1./audio.rate)
    assert at == audio.begin() + datetime.timedelta(microseconds=1e6*(t - 100/audio.rate))

def test_append_with_delay(audio): 
    t = audio.seconds()
    delay = 3.0
    audio.append(signal=audio, delay=3)
    assert audio.seconds() == 2.*t + 3.0

def test_append_with_max_length(audio): 
    audio2 = audio.copy()
    t = audio.seconds()
    n = len(audio.data)
    nmax = int(1.5 * n)
    audio.append(signal=audio2, max_length=nmax)
    assert len(audio.data) == nmax
    assert len(audio2.data) == 2*n - nmax

def test_append_with_max_length_and_smooth(audio): 
    audio2 = audio.copy()
    t = audio.seconds()
    n = len(audio.data)
    nmax = int(1.5 * n)
    n_smooth = 200
    audio.append(signal=audio2, n_smooth=n_smooth, max_length=nmax)
    assert len(audio.data) == nmax
    assert len(audio2.data) == 2*n - n_smooth - nmax

def test_append_with_max_length_and_delay(audio): 
    audio2 = audio.copy()
    t = audio.seconds()
    n = len(audio.data)
    nmax = int(1.5 * n)
    delay = t
    audio.append(signal=audio2, delay=t, max_length=nmax)
    assert len(audio.data) == nmax
    assert len(audio2.data) == n
    assert np.ma.is_masked(audio.data[-1]) 

def test_append_delay_determined_from_time_stamps(audio): 
    audio2 = audio.copy()
    dt = 5.
    audio2.time_stamp = audio.end() + datetime.timedelta(microseconds=1e6*dt)
>>>>>>> 39a144db
    t = audio.seconds()
    n = len(audio.data)
    audio.append(signal=audio2)
    assert audio.seconds() == 2*t + dt
    assert np.ma.is_masked(audio.data[n]) 
    
def test_add_identical_audio_signals(sine_audio):
    audio = sine_audio
    t = audio.seconds()
    v = np.copy(audio.data)
    audio.add(signal=audio)
    assert audio.seconds() == t
    assert np.all(audio.data == 2*v)
    
def test_add_identical_audio_signals_with_delay(sine_audio):
    audio = sine_audio
    t = audio.seconds()
    v = np.copy(audio.data)
    delay = 1
    audio.add(signal=audio, delay=delay)
    assert audio.seconds() == t
    i = int(audio.rate * delay)
    assert audio.data[5] == v[5]
    assert audio.data[i+5] == v[i+5] + v[5]    
    
def test_add_identical_audio_signals_with_scaling_factor(sine_audio):
    audio = sine_audio
    v = np.copy(audio.data)
    audio.add(signal=audio, scale=0.5)
    assert np.all(audio.data == 1.5*v)

def test_morlet_with_default_params():
    mor = aud.AudioSignal.morlet(rate=4000, frequency=20, width=1)
    assert len(mor.data) == int(6*1*4000) # check number of samples
    assert max(mor.data) == pytest.approx(1, abs=0.01) # check max signal is 1
    assert np.argmax(mor.data) == pytest.approx(0.5*len(mor.data), abs=1) # check peak is centered
    assert mor.data[0] == pytest.approx(0, abs=0.02) # check signal is approx zero at start

def test_gaussian_noise():
    noise = aud.AudioSignal.gaussian_noise(rate=2000, sigma=2, samples=40000)
    assert noise.std() == pytest.approx(2, rel=0.01) # check standard deviation
    assert noise.average() == pytest.approx(0, abs=3*2/np.sqrt(40000)) # check mean
    assert noise.seconds() == 20 # check length<|MERGE_RESOLUTION|>--- conflicted
+++ resolved
@@ -41,11 +41,9 @@
     assert seconds_cropped/seconds == pytest.approx(8./10., rel=1./audio.rate)
     assert audio_cropped.begin() == crop_begin
 
-<<<<<<< HEAD
-def test_append_audio_signal(sine_audio):
-    audio = sine_audio
-=======
-def test_clip_with_positive_sample_id(audio): 
+
+def test_clip_with_positive_sample_id(sine_audio):
+    audio = sine_audio 
     t0 = audio.time_stamp
     first = audio.data[0]
     last = audio.data[-1]
@@ -60,14 +58,16 @@
     assert audio.time_stamp == t0 + datetime.timedelta(microseconds=1e6*dt)
     assert s.time_stamp == t0
 
-def test_clip_with_sample_larger_than_length(audio): 
+def test_clip_with_sample_larger_than_length(sine_audio):
+    audio = sine_audio
     n = len(audio.data)
     m = int(1.5*n)
     s = audio.clip(m)
     assert len(s.data) == n
     assert audio.empty() == True
 
-def test_clip_with_negative_sample_id(audio): 
+def test_clip_with_negative_sample_id(sine_audio):
+    audio = sine_audio
     t0 = audio.begin()
     t1 = audio.end()
     first = audio.data[0]
@@ -83,42 +83,37 @@
     assert s.time_stamp == t1 - datetime.timedelta(microseconds=1e6*dt)
     assert audio.time_stamp == t0
 
-def test_append_audio_signal_to_itself(audio):
->>>>>>> 39a144db
+def test_append_audio_signal_to_itself(sine_audio):
+    audio = sine_audio
     len_sum = 2 * len(audio.data)
     audio_copy = audio.copy()
     audio_copy.time_stamp = audio.end()
     audio.append(audio_copy)
     assert len(audio.data) == len_sum
     
-<<<<<<< HEAD
-def test_append_audio_signal_without_time_stamp(sine_audio, sine_audio_without_time_stamp): 
-    audio = sine_audio
-    len_sum = len(audio.data) + len(sine_audio_without_time_stamp.data)
-    audio.append(sine_audio_without_time_stamp)
-    assert len(audio.data) == len_sum
 
-def test_append_audio_signal_with_smoothing(sine_audio):
-    audio = sine_audio
-=======
+
 def test_append_audio_signal_without_time_stamp_to_itself(audio_without_time_stamp): 
     len_sum = 2 * len(audio_without_time_stamp.data)
     audio_without_time_stamp.append(audio_without_time_stamp)
     assert len(audio_without_time_stamp.data) == len_sum
 
-def test_append_with_smoothing(audio): 
+def test_append_with_smoothing(sine_audio):
+    audio = sine_audio
     t = audio.seconds()
     at = audio.append(signal=audio, n_smooth=100)
     assert audio.seconds() == pytest.approx(2.*t - 100/audio.rate, rel=1./audio.rate)
     assert at == audio.begin() + datetime.timedelta(microseconds=1e6*(t - 100/audio.rate))
 
-def test_append_with_delay(audio): 
+def test_append_with_delay(sine_audio):
+    audio = sine_audio
     t = audio.seconds()
     delay = 3.0
     audio.append(signal=audio, delay=3)
     assert audio.seconds() == 2.*t + 3.0
 
-def test_append_with_max_length(audio): 
+def test_append_with_max_length(sine_audio):
+    audio = sine_audio
     audio2 = audio.copy()
     t = audio.seconds()
     n = len(audio.data)
@@ -127,7 +122,8 @@
     assert len(audio.data) == nmax
     assert len(audio2.data) == 2*n - nmax
 
-def test_append_with_max_length_and_smooth(audio): 
+def test_append_with_max_length_and_smooth(sine_audio):
+    audio = sine_audio
     audio2 = audio.copy()
     t = audio.seconds()
     n = len(audio.data)
@@ -137,7 +133,8 @@
     assert len(audio.data) == nmax
     assert len(audio2.data) == 2*n - n_smooth - nmax
 
-def test_append_with_max_length_and_delay(audio): 
+def test_append_with_max_length_and_delay(sine_audio):
+    audio = sine_audio
     audio2 = audio.copy()
     t = audio.seconds()
     n = len(audio.data)
@@ -148,11 +145,11 @@
     assert len(audio2.data) == n
     assert np.ma.is_masked(audio.data[-1]) 
 
-def test_append_delay_determined_from_time_stamps(audio): 
+def test_append_delay_determined_from_time_stamps(sine_audio):
+    audio = sine_audio
     audio2 = audio.copy()
     dt = 5.
     audio2.time_stamp = audio.end() + datetime.timedelta(microseconds=1e6*dt)
->>>>>>> 39a144db
     t = audio.seconds()
     n = len(audio.data)
     audio.append(signal=audio2)
