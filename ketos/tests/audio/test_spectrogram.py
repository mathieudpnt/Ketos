# ================================================================================ #
#   Authors: Fabio Frazao and Oliver Kirsebom                                      #
#   Contact: fsfrazao@dal.ca, oliver.kirsebom@dal.ca                               #
#   Organization: MERIDIAN (https://meridian.cs.dal.ca/)                           #
#   Team: Data Analytics                                                           #
#   Project: ketos                                                                 #
#   Project goal: The ketos library provides functionalities for handling          #
#   and processing acoustic data and applying deep neural networks to sound        #
#   detection and classification tasks.                                            #
#                                                                                  #
#   License: GNU GPLv3                                                             #
#                                                                                  #
#       This program is free software: you can redistribute it and/or modify       #
#       it under the terms of the GNU General Public License as published by       #
#       the Free Software Foundation, either version 3 of the License, or          #
#       (at your option) any later version.                                        #
#                                                                                  #
#       This program is distributed in the hope that it will be useful,            #
#       but WITHOUT ANY WARRANTY; without even the implied warranty of             #
#       MERCHANTABILITY or FITNESS FOR A PARTICULAR PURPOSE.  See the              #
#       GNU General Public License for more details.                               # 
#                                                                                  #
#       You should have received a copy of the GNU General Public License          #
#       along with this program.  If not, see <https://www.gnu.org/licenses/>.     #
# ================================================================================ #

""" Unit tests for the 'audio.spectrogram' module within the ketos library
"""
import pytest
import warnings
import numpy as np
import copy
import os
from ketos.audio.spectrogram import MagSpectrogram,\
    PowerSpectrogram, MelSpectrogram, Spectrogram, CQTSpectrogram
from ketos.audio.utils.axis import LinearAxis
from ketos.audio.utils.misc import from_decibel

current_dir = os.path.dirname(os.path.realpath(__file__))
path_to_assets = os.path.join(os.path.dirname(current_dir),"assets")
path_to_tmp = os.path.join(path_to_assets,'tmp')


def test_init_spec(spec_image_with_attrs):
    """Test that we can initialize an instance of the Spectrogram class"""
    img, dt, ax = spec_image_with_attrs
    spec = Spectrogram(data=img, time_res=dt, spec_type='MagSpectrogram', freq_ax=ax)
    assert np.all(spec.data == img)
    assert spec.type == 'MagSpectrogram'

def test_init_mag_spec():
    """Test that we can initialize an instance of the MagSpectrogram class
       from keyword arguments"""
    img = np.ones((20,10))
    spec = MagSpectrogram(data=img, time_res=1.0, freq_min=100, freq_res=4)
    assert np.all(spec.data == img)
    assert spec.type == 'MagSpectrogram'

def test_copy_spec(spec_image_with_attrs):
    """Test that we can make a copy of spectrogram"""
    img, dt, ax = spec_image_with_attrs
    spec = Spectrogram(data=img, time_res=dt, spec_type='MagSpectrogram', freq_ax=ax)
    spec2 = spec.deepcopy()
    assert np.all(spec.data == spec2.data)
    spec2.data += 1.5 #modify copied image
    spec2.time_ax.x_min += 30. #modify copied time axis
    assert np.all(spec.data + 1.5 == spec2.data) #check that original image was not affected
    assert spec.time_ax.min() + 30. == spec2.time_ax.min() #check that original time axis was not affected

def test_mag_spec_of_sine_wave(sine_audio):
    """Test that we can compute the magnitude spectrogram of a sine wave"""
    duration = sine_audio.duration()
    win = duration / 4
    step = duration / 10
    spec = MagSpectrogram.from_waveform(audio=sine_audio, window=win, step=step)
    assert spec.time_res() == step
    assert spec.freq_min() == 0    
    freq = np.argmax(spec.data, axis=1)
    freqHz = freq * spec.freq_res()
    assert np.all(np.abs(freqHz - 2000) < spec.freq_res())

def test_power_spec_of_sine_wave(sine_audio):
    """Test that we can compute the power spectrogram of a sine wave"""
    duration = sine_audio.duration()
    win = duration / 4
    step = duration / 10
    spec = PowerSpectrogram.from_waveform(audio=sine_audio, window=win, step=step)
    assert spec.time_res() == step
    assert spec.freq_min() == 0
    assert spec.type == 'PowerSpectrogram'
    freq = np.argmax(spec.data, axis=1)
    freqHz = freq * spec.freq_res()
    assert np.all(np.abs(freqHz - 2000) < spec.freq_res())

def test_mel_spec_of_sine_wave(sine_audio):
    """Test that we can compute the Mel spectrogram of a sine wave"""    
    duration = sine_audio.duration()
    win = duration / 4
    step = duration / 10
    spec = MelSpectrogram.from_waveform(audio=sine_audio, window=win, step=step)
    assert spec.time_res() == step
    assert spec.freq_min() == 0    

def test_cqt_spec_of_sine_wave(sine_audio):
    """Test that we can compute the CQT spectrogram of a sine wave"""    
    duration = sine_audio.duration()
    step = duration / 10
    spec = CQTSpectrogram.from_waveform(audio=sine_audio, step=step, bins_per_oct=64, freq_min=1, freq_max=4000)
    assert spec.freq_min() == 1
    freq = np.argmax(spec.data, axis=1)
    freqHz = spec.freq_ax.low_edge(freq)
    assert np.all(np.abs(freqHz - 2000) < 2 * spec.freq_ax.bin_width(freq))
    
def test_add_preserves_shape(sine_audio):
    """Test that when we add a spectrogram the shape of the present instance is preserved"""
    spec1 = MagSpectrogram.from_waveform(audio=sine_audio, window=0.2, step=0.05)
    orig_shape = spec1.data.shape
    spec2 = MagSpectrogram.from_waveform(audio=sine_audio, window=0.2, step=0.05)
    spec2.crop(start=1.0, end=2.5, freq_min=1000, freq_max=4000)
    spec1.add(spec2)
    assert spec1.data.shape == orig_shape

def test_add(sine_audio):
    """Test that when we add two spectrograms, we get the expected result"""
    spec1 = MagSpectrogram.from_waveform(audio=sine_audio, window=0.2, step=0.05)
    spec2 = MagSpectrogram.from_waveform(audio=sine_audio, window=0.2, step=0.05)
    spec12 = spec1.add(spec2, offset=1.0, scale=1.3, make_copy=True)
    bx = spec12.time_ax.bin(1.0)
    assert np.all(np.abs(spec12.data[:bx] - spec2.data[:bx]) < 0.001) # values before t=1.0 s are unchanged
    sum_spec = spec1.data[bx:] + 1.3 * spec2.data[:spec1.data.shape[0]-bx]
    assert np.all(np.abs(spec12.data[bx:] - sum_spec) < 0.001) # values outside addition region have changed

def test_cropped_mag_spec_has_correct_frequency_axis_range(sine_audio):
    """Test that when we crop a spectrogram along the frequency axis, we get the correct range"""
    spec = MagSpectrogram.from_waveform(audio=sine_audio, window=0.2, step=0.05)
    spec.crop(freq_max=4000)
    assert pytest.approx(spec.freq_max(), 4000, 2*spec.freq_res())
    spec.crop(freq_min=1000)
    assert pytest.approx(spec.freq_min(), 1000, 2*spec.freq_res())

def test_blur_time_axis():
    """Test that blurring along time axis gives expected results"""
    img = np.zeros((21,21))
    img[10,10] = 1
    ax = ax = LinearAxis(bins=img.shape[1], extent=(0., 21.), label='Frequency (Hz)')
    spec = Spectrogram(data=img, time_res=1, spec_type='MagSpectrogram', freq_ax=ax)
    sig = 2.0
    spec.blur(sigma_time=sig, sigma_freq=0.01)
    xy = spec.data / np.max(spec.data)
    x = xy[:,10]
    assert x[10] == pytest.approx(1, rel=0.001)
    assert x[9] == pytest.approx(np.exp(-pow(1,2)/(2.*pow(sig,2))), rel=0.001)
    assert x[8] == pytest.approx(np.exp(-pow(2,2)/(2.*pow(sig,2))), rel=0.001)    
    assert xy[10,9] == pytest.approx(0, abs=0.001) 

def test_blur_freq_axis():
    """Test that blurring along frequency axis gives expected results"""
    img = np.zeros((21,21))
    img[10,10] = 1
    ax = ax = LinearAxis(bins=img.shape[1], extent=(0., 21.), label='Frequency (Hz)')
    spec = Spectrogram(data=img, time_res=1, spec_type='MagSpectrogram', freq_ax=ax)
    sig = 4.2
    spec.blur(sigma_time=0.01, sigma_freq=sig)
    xy = spec.data / np.max(spec.data)
    y = xy[10,:]
    assert y[10] == pytest.approx(1, rel=0.001)
    assert y[9] == pytest.approx(np.exp(-pow(1,2)/(2.*pow(sig,2))), rel=0.001)
    assert y[8] == pytest.approx(np.exp(-pow(2,2)/(2.*pow(sig,2))), rel=0.001)    
    assert xy[9,10] == pytest.approx(0, abs=0.001) 

def test_recover_waveform(sine_audio):
    """Test that the recovered waveform has the correct sampling rate"""
    sine_audio.resample(new_rate=16000)
    duration = sine_audio.duration()
    win = duration / 4
    step = duration / 10
    spec = MagSpectrogram.from_waveform(audio=sine_audio, window=win, step=step)
    audio = spec.recover_waveform(num_iters=10)
    assert audio.rate == sine_audio.rate

def test_recover_waveform_after_time_crop(sine_audio):
    """Test that the recovered waveform from a time-cropped spectrogram has the correct sampling rate"""
    sine_audio.resample(new_rate=16000)
    win = 0.2
    step = 0.02
    spec = MagSpectrogram.from_waveform(audio=sine_audio, window=win, step=step)
    spec.crop(start=0.4, end=2.7)
    audio = spec.recover_waveform(num_iters=10)
    assert audio.rate == pytest.approx(sine_audio.rate, abs=0.1)

def test_recover_waveform_after_freq_crop(sine_audio):
    """Test that the recovered waveform from a frequency-cropped spectrogram has the correct sampling rate"""
    sine_audio.resample(new_rate=16000)
    win = 0.2
    step = 0.02
    spec = MagSpectrogram.from_waveform(audio=sine_audio, window=win, step=step)
    spec.crop(freq_min=200, freq_max=2300)
    audio = spec.recover_waveform(num_iters=10)
    assert audio.rate == pytest.approx(2*2300, abs=0.5)

def test_mag_from_wav(sine_wave_file):
    # duration is even integer multiply of step size
    spec = MagSpectrogram.from_wav(sine_wave_file, window=0.2, step=0.02)
    assert spec.time_res() == 0.02
    assert spec.duration() == 3.0
    # duration is not integer even multiply of step size, but adjust duration automatically
    spec = MagSpectrogram.from_wav(sine_wave_file, window=0.2, step=0.01)
    assert spec.time_res() == pytest.approx(0.01, abs=0.001)
    assert spec.duration() == pytest.approx(3.0, abs=0.01)
    # segment is empty returns empty spectrogram
    with warnings.catch_warnings(record=True) as w:
        # Cause all warnings to always be triggered.
        warnings.simplefilter("always")
        # Trigger a warning.
        spec = MagSpectrogram.from_wav(sine_wave_file, window=0.2, step=0.01, offset=4.0)
        # Verify some things about the warning
        assert len(w) == 2
        assert issubclass(w[-1].category, RuntimeWarning)
        assert "Empty spectrogram returned" in str(w[-1].message)
        # Verify some things about the spectrogram
        spec.get_data().shape == (0,0)

    # duration can be less than full length
    spec = MagSpectrogram.from_wav(sine_wave_file, window=0.2, step=0.02, duration=2.14)
    assert spec.time_res() == 0.02
    assert spec.duration() == 2.14
    # specify both offset and duration
    spec = MagSpectrogram.from_wav(sine_wave_file, window=0.2, step=0.02, offset=0.13, duration=2.14)
    assert spec.time_res() == 0.02
    assert spec.duration() == 2.14
    assert spec.offset == 0.13
    # check file name
    assert spec.filename == 'sine_wave.wav'
    # normalize waveform
<<<<<<< HEAD
    spec = MagSpectrogram.from_wav(sine_wave_file, window=0.2, step=0.02, normalize_wav=False)
    spec_norm = MagSpectrogram.from_wav(sine_wave_file, window=0.2, step=0.02, normalize_wav=True)
=======
    spec = MagSpectrogram.from_wav(sine_wave_file, window=0.2, step=0.02, normalize_wav=False, offset=0.2, duration=0.6)
    spec_norm = MagSpectrogram.from_wav(sine_wave_file, window=0.2, step=0.02, normalize_wav=True, offset=0.2, duration=0.6)
>>>>>>> e981d93d
    d1 = from_decibel(spec.get_data())
    d2 = from_decibel(spec_norm.get_data()) / np.sqrt(2)
    assert np.all(np.isclose(np.mean(d1), np.mean(d2), rtol=2e-2))

def test_mag_from_wav_id(sine_wave_file):
    """ Test that mag spectrogram created with from_wav method 
        has expected filename attribute"""
    # duration is even integer multiply of step size
    spec = MagSpectrogram.from_wav(sine_wave_file, window=0.2, step=0.02)
    assert spec.filename == 'sine_wave.wav'
    spec = MagSpectrogram.from_wav(sine_wave_file, window=0.2, step=0.02, id='test/audio.wav')
    assert spec.filename == 'test/audio.wav'

def test_cqt_from_wav(sine_wave_file):
    # zero offset
    spec = CQTSpectrogram.from_wav(sine_wave_file, step=0.01, freq_min=1, freq_max=300, bins_per_oct=32)
    assert spec.duration() == pytest.approx(3.0, abs=0.01)
    # non-zero offset
    offset = 1.0
    spec = CQTSpectrogram.from_wav(sine_wave_file, step=0.01, freq_min=1, freq_max=300, bins_per_oct=32, offset=1.0)
    assert spec.offset == offset
    assert spec.duration() == pytest.approx(3.0 - offset, abs=0.01)
    # duration is less than segment length
    duration = 1.1
    spec = CQTSpectrogram.from_wav(sine_wave_file, step=0.01, freq_min=1, freq_max=300, bins_per_oct=32, duration=duration)
    assert spec.duration() == pytest.approx(duration, abs=0.01)
    # step size is not divisor of duration
    spec = CQTSpectrogram.from_wav(sine_wave_file, step=0.017, freq_min=1, freq_max=300, bins_per_oct=32)
    assert spec.duration() == pytest.approx(3.0, abs=0.02)
    # normalize waveform
    spec = CQTSpectrogram.from_wav(sine_wave_file, step=0.01, freq_min=1, freq_max=300, bins_per_oct=32, normalize_wav=False)
    spec_norm = CQTSpectrogram.from_wav(sine_wave_file, step=0.01, freq_min=1, freq_max=300, bins_per_oct=32, normalize_wav=True)
    d1 = from_decibel(spec.get_data())
    d2 = from_decibel(spec_norm.get_data()) / np.sqrt(2)
    assert np.all(np.isclose(np.mean(d1), np.mean(d2), rtol=2e-2))

def test_cqt_from_wav_id(sine_wave_file):
    """ Test that cqt spectrogram created with from_wav method 
        has expected filename attribute"""
    # duration is even integer multiply of step size
    spec = CQTSpectrogram.from_wav(sine_wave_file, step=0.01, freq_min=1, freq_max=300, bins_per_oct=32)
    assert spec.filename == 'sine_wave.wav'
    spec = CQTSpectrogram.from_wav(sine_wave_file, step=0.01, freq_min=1, freq_max=300, bins_per_oct=32, id='test/audio.wav')
    assert spec.filename == 'test/audio.wav'

def test_mel_from_wav(sine_wave_file):
    spec = MelSpectrogram.from_wav(sine_wave_file, window=0.2, step=0.02)
    assert spec.time_res() == 0.02

def test_stack_mag_specs():
    img = np.ones((20,10))
    s = MagSpectrogram(data=img, time_res=1.0, freq_min=100, freq_res=4, window_func='hamming')
    s.annotate(label=1, start=0.2, end=1.3)
    s.annotate(label=2, start=1.8, end=2.2)
    stacked = MagSpectrogram.stack([s, s])
    assert stacked.ndim == 2
    assert np.ndim(stacked.get_data()) == 3
    for i in range(2):
        assert np.all(np.abs(stacked.get_data(i) - img) < 1e-6)
        assert len(stacked.get_annotations(i)) == 2
        assert stacked.window_func == 'hamming'
<|MERGE_RESOLUTION|>--- conflicted
+++ resolved
@@ -232,13 +232,8 @@
     # check file name
     assert spec.filename == 'sine_wave.wav'
     # normalize waveform
-<<<<<<< HEAD
-    spec = MagSpectrogram.from_wav(sine_wave_file, window=0.2, step=0.02, normalize_wav=False)
-    spec_norm = MagSpectrogram.from_wav(sine_wave_file, window=0.2, step=0.02, normalize_wav=True)
-=======
     spec = MagSpectrogram.from_wav(sine_wave_file, window=0.2, step=0.02, normalize_wav=False, offset=0.2, duration=0.6)
     spec_norm = MagSpectrogram.from_wav(sine_wave_file, window=0.2, step=0.02, normalize_wav=True, offset=0.2, duration=0.6)
->>>>>>> e981d93d
     d1 = from_decibel(spec.get_data())
     d2 = from_decibel(spec_norm.get_data()) / np.sqrt(2)
     assert np.all(np.isclose(np.mean(d1), np.mean(d2), rtol=2e-2))
