--- conflicted
+++ resolved
@@ -53,7 +53,6 @@
     assert len(loader.sel_gen.files) == 1
     assert loader.num() == 6
 
-<<<<<<< HEAD
 def test_init_audio_frame_loader_with_norm_wav_file(sine_wave_file_half):
     """ Test that we can initialize an instance of the AudioFrameLoader class 
         from a single normalized wave file"""
@@ -62,37 +61,6 @@
     assert loader.num() == 6
     wf = next(loader)
     assert np.isclose(np.std(wf.data), 1, atol=1e-9)
-=======
-def test_init_audio_frame_loader_with_batches(sine_wave_file):
-    """ Test that we can initialize an instance of the AudioFrameLoader class 
-        from a single wav file with a batch size greater than 1"""
-    loader = AudioFrameLoader(filename=sine_wave_file, frame=0.5, batch_size=2)
-    assert len(loader.sel_gen.files) == 1
-    assert loader.num() == 6
-
-def test_init_audio_frame_loader_with_batch_size_one_file(sine_wave_file):
-    """ Test that we can initialize an instance of the AudioFrameLoader class 
-        from a single wav file with a batch size equal to 1 file"""
-    loader = AudioFrameLoader(filename=sine_wave_file, frame=0.5, batch_size='FILE')
-    assert len(loader.sel_gen.files) == 1
-    assert loader.num() == 6
-
-def test_audio_frame_loader_gives_same_output_with_batches(sine_wave_file):
-    """ Test that segments returned by the AudioFrameLoader class are independent of batch size"""
-    rep = {'type':'MagSpectrogram','window':0.1,'step':0.02,'freq_max':800}
-    fname = os.path.join(path_to_assets, 'grunt1.wav')
-    loader1 = AudioFrameLoader(filename=fname, frame=0.4, step=0.12, repres=rep, batch_size=1)
-    loader3 = AudioFrameLoader(filename=fname, frame=0.4, step=0.12, repres=rep, batch_size=3)
-    loaderf = AudioFrameLoader(filename=fname, frame=0.4, step=0.12, repres=rep, batch_size='file')
-    for i in range(loader1.num()):
-        x1 = next(loader1)
-        x3 = next(loader3)
-        xf = next(loaderf)
-        dx = x1.data - x3.data
-        assert np.mean(np.abs(dx)) < 0.1
-        dx = x1.data - xf.data
-        assert np.mean(np.abs(dx)) < 0.1
->>>>>>> 9e142609
 
 def test_audio_frame_loader_mag(five_time_stamped_wave_files):
     """ Test that we can use the AudioFrameLoader class to compute MagSpectrograms""" 
