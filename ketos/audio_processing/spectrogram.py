# ================================================================================ #
#   Authors: Fabio Frazao and Oliver Kirsebom                                      #
#   Contact: fsfrazao@dal.ca, oliver.kirsebom@dal.ca                               #
#   Organization: MERIDIAN (https://meridian.cs.dal.ca/)                           #
#   Team: Data Analytics                                                           #
#   Project: ketos                                                                 #
#   Project goal: The ketos library provides functionalities for handling          #
#   and processing acoustic data and applying deep neural networks to sound        #
#   detection and classification tasks.                                            #
#                                                                                  #
#   License: GNU GPLv3                                                             #
#                                                                                  #
#       This program is free software: you can redistribute it and/or modify       #
#       it under the terms of the GNU General Public License as published by       #
#       the Free Software Foundation, either version 3 of the License, or          #
#       (at your option) any later version.                                        #
#                                                                                  #
#       This program is distributed in the hope that it will be useful,            #
#       but WITHOUT ANY WARRANTY; without even the implied warranty of             #
#       MERCHANTABILITY or FITNESS FOR A PARTICULAR PURPOSE.  See the              #
#       GNU General Public License for more details.                               # 
#                                                                                  #
#       You should have received a copy of the GNU General Public License          #
#       along with this program.  If not, see <https://www.gnu.org/licenses/>.     #
# ================================================================================ #

""" Spectrogram module within the ketos library

    This module provides utilities to work with spectrograms.

    Spectrograms are two-dimensional visual representations of 
    sound waves, in which time is shown along the horizontal 
    axis, frequency along the vertical axis, and color is used 
    to indicate the sound amplitude. Read more on Wikipedia:
    https://en.wikipedia.org/wiki/Spectrogram

    The module contains the parent class Spectrogram, and three 
    child classes (MagSpectrogram, PowerSpectrogram, MelSpectrogram), 
    which inherit methods and attributes from the parent class.

    Note, however, that many of methods (e.g. crop) only work correctly 
    for the MagSpectrogram and PowerSpectrogram classes. See the documentation 
    of the individual methods for further details.

    Contents:
        Spectrogram class
        MagSpectrogram class
        PowerSpectrogram class
        MelSpectrogram class
"""

import numpy as np
from scipy.fftpack import dct
from scipy import ndimage
from skimage.transform import rescale
import matplotlib.pyplot as plt
import time
import datetime
import math
from ketos.audio_processing.audio_processing import make_frames, to_decibel, enhance_image
from ketos.audio_processing.audio import AudioSignal
from ketos.audio_processing.annotation import AnnotationHandler
from ketos.utils import random_floats
from tqdm import tqdm


def ensure_same_length(specs, pad=False):
    """ Ensure that all spectrograms have the same length

        Note that all spectrograms must have the same time resolution.
        If this is not the case, an assertion error will be thrown.
        
        Args:
            specs: list
                Input spectrograms
            pad: bool
                If True, the shorter spectrograms will be padded with zeros. If False, the longer spectrograms will be cropped (removing late times)
    
        Returns:   
            specs: list
                List of same-length spectrograms

        Example:

        >>> from ketos.audio_processing.audio import AudioSignal
        >>>
        >>> # Create two audio signals with different lengths
        >>> audio1 = AudioSignal.morlet(rate=100, frequency=5, width=1)   
        >>> audio2 = AudioSignal.morlet(rate=100, frequency=5, width=1.5)
        >>>
        >>> # Compute spectrograms
        >>> spec1 = MagSpectrogram(audio1, winlen=0.2, winstep=0.05)
        >>> spec2 = MagSpectrogram(audio2, winlen=0.2, winstep=0.05)
        >>>
        >>> # Print the durations
        >>> print('{0:.2f}, {1:.2f}'.format(spec1.duration(), spec2.duration()))
        5.85, 8.85
        >>>
        >>> # Ensure all spectrograms have same duration as the shortest spectrogram
        >>> specs = ensure_same_length([spec1, spec2])
        >>> print('{0:.2f}, {1:.2f}'.format(specs[0].duration(), specs[1].duration()))
        5.85, 5.85
    """
    if len(specs) == 0:
        return specs

    tres = specs[0].tres # time resolution of 1st spectrogram

    nt = list()
    for s in specs:
        assert s.tres == tres, 'Spectrograms must have the same time resolution' 
        nt.append(s.tbins())

    nt = np.array(nt)
    if pad: 
        n = np.max(nt)
        for s in specs:
            ns = s.tbins()
            if n-ns > 0:
                s.image = np.pad(s.image, pad_width=((0,n-ns),(0,0)), mode='constant')
                s.time_vector = np.append(s.time_vector, np.zeros(n-ns))
                s.file_vector = np.append(s.file_vector, np.zeros(n-ns))
    else: 
        n = np.min(nt)
        for s in specs:
            s.image = s.image[:n]
            s.time_vector = s.time_vector[:n]
            s.file_vector = s.file_vector[:n]

    return specs


def interbreed(specs1, specs2, num, smooth=True, smooth_par=5,\
            scale=(1,1), t_scale=(1,1), f_scale=(1,1), seed=1,\
            validation_function=None, progress_bar=False, min_peak_diff=None):
    """ Interbreed spectrograms to create new ones.

        Interbreeding consists in adding/superimposing two spectrograms on top of each other.

        If the spectrograms have different lengths, the shorter of the two will be placed 
        within the larger one with a randomly generated time offset.

        The shorter spectrogram may also be subject to re-scaling along any of its dimensions, as 
        specified via the arguments t_scale_min, t_scale_max, f_scale_min, f_scale_max, scale_min, scale_max.

        Note that the spectrograms must have the same time and frequency resolution. Otherwise an assertion error will be thrown.

        Args:
            specs1: list
                First group of input spectrograms.
            specs2: list
                Second group of input spectrograms.
            num: int
                Number of spectrograms that will be created
            smooth: bool
                If True, a smoothing operation will be applied 
                to avoid sharp discontinuities in the resulting spetrogram
            smooth_par: int
                Smoothing parameter. The larger the value, the less 
                smoothing. Only applicable if smooth is set to True
            scale: tuple
                Scale the spectrogram that is being added by a random 
                number between [a,b)
            t_scale: tuple
                Scale the time axis of the spectrogram that is being added 
                by a random number between [a,b)
            f_scale: tuple
                Scale the frequency axis of the spectrogram that is being added 
                by a random number between [a,b)
            seed: int
                Seed for numpy's random number generator
            validation_function:
                This function is applied to each new spectrogram. 
                The function must accept 'spec1', 'spec2', and 'new_spec'. 
                Returns True or False. If True, the new spectrogram is accepted; 
                if False, it gets discarded.
            progress_bar: bool
                Option to display progress bar.
            min_peak_diff: float
                If specified, the following validation criterion is used:
                max(spec2) > max(spec1) + min_peak_diff

        Returns:   
            specs: Spectrogram or list of Spectrograms
                Created spectrogram(s)

        Examples:
            >>> # extract saved spectrograms from database file
            >>> import tables
            >>> import ketos.data_handling.database_interface as di
            >>> db = tables.open_file("ketos/tests/assets/morlet.h5", "r") 
            >>> spec1 = di.load_specs(di.open_table(db, "/spec1"))[0]
            >>> spec2 = di.load_specs(di.open_table(db, "/spec2"))[0]
            >>> db.close()
            >>> 
            >>> # interbreed the two spectrograms once to make one new spectrogram
            >>> from ketos.audio_processing.spectrogram import interbreed
            >>> new_spec = interbreed([spec1], [spec2], num=1)
            >>>
            >>> # plot the original spectrograms and the new one
            >>> fig = spec1.plot()
            >>> fig.savefig("ketos/tests/assets/tmp/spec1.png")
            >>> fig = spec2.plot()
            >>> fig.savefig("ketos/tests/assets/tmp/spec2.png")
            >>> fig = new_spec.plot()
            >>> fig.savefig("ketos/tests/assets/tmp/new_spec.png")

            .. image:: ../../../../ketos/tests/assets/tmp/spec1.png

            .. image:: ../../../../ketos/tests/assets/tmp/spec2.png

            .. image:: ../../../../ketos/tests/assets/tmp/new_spec.png

            >>> # Interbreed the two spectrograms to make 3 new spectrograms.
            >>> # Apply a random scaling factor between 0.0 and 5.0 to the spectrogram 
            >>> # that is being added.
            >>> # Only accept spectrograms with peak value at least two times 
            >>> # larger than either of the two parent spectrograms
            >>> def func(spec1, spec2, new_spec):
            ...     m1 = np.max(spec1.image)
            ...     m2 = np.max(spec2.image)
            ...     m = np.max(new_spec.image)
            ...     return m >= 2 * max(m1, m2)
            >>> new_specs = interbreed([spec1], [spec2], num=3, scale=(0,5), validation_function=func)
            >>>
            >>> # plot the first of the new spectrograms
            >>> fig = new_specs[0].plot()
            >>> fig.savefig("ketos/tests/assets/tmp/new_spec_x.png")

            .. image:: ../../../../ketos/tests/assets/tmp/new_spec_x.png

    """
    # set random seed
    np.random.seed(seed)

    # default validation function always returns True
    if validation_function is None:        
        def always_true(spec1, spec2, new_spec):
            return True

        validation_function = always_true

    if progress_bar:
        import sys
        nprog = max(1, int(num / 100.))

    specs = list()
    while len(specs) < num:
        
        N = num - len(specs)

        # randomly select spectrograms
        _specs1 = np.random.choice(specs1, N, replace=True)
        _specs2 = np.random.choice(specs2, N, replace=True)

        # randomly sampled scaling factors
        sf_t = random_floats(size=N, low=t_scale[0], high=t_scale[1], seed=seed)
        sf_f = random_floats(size=N, low=f_scale[0], high=f_scale[1], seed=seed)
        sf = random_floats(size=N, low=scale[0], high=scale[1], seed=seed)
        seed += 1

        if N == 1:
            sf_t = [sf_t]
            sf_f = [sf_f]
            sf = [sf]

        for i in range(N):

            if progress_bar:
                if len(specs) % nprog == 0:
                    sys.stdout.write('{0:.0f}% \r'.format(len(specs)/num*100.))

            s1 = _specs1[i]
            s2 = _specs2[i]

            # time offset
            dt = s1.duration() - s2.duration()
            if dt != 0:
                rndm = np.random.random_sample()
                delay = np.abs(dt) * rndm
            else:
                delay = 0

            if dt >= 0:
                spec_long = s1
                spec_short = s2
            else:
                spec_short = s1
                spec_long = s2

            spec = spec_long.copy() # make a copy

            if min_peak_diff is not None:
                diff = sf[i] * np.max(spec_short.image) - np.max(spec_long.image)
                if diff < min_peak_diff:
                    continue

            # add the two spectrograms
            spec.add(spec=spec_short, delay=delay, scale=sf[i], make_copy=True,\
                    smooth=smooth, smooth_par=smooth_par, t_scale=sf_t[i], f_scale=sf_f[i])

            if validation_function(spec_long, spec_short, spec):
                specs.append(spec)

            if len(specs) >= num:
                break

    if progress_bar:
        print('100%')

    # if list has length 1, return the element rather than the list
    if len(specs) == 1:
        specs = specs[0]

    return specs


class Spectrogram(AnnotationHandler):
    """ Spectrogram

        Parent class for MagSpectrogram, PowerSpectrogram, and MelSpectrogram.
    
        The 0th axis is the time axis (t-axis).
        The 1st axis is the frequency axis (f-axis).
        
        Each axis is characterized by a starting value (tmin and fmin)
        and a resolution (tres and fres).

        Use the annotation method to add annotations to the spectrogram.

        Args:
            image: 2d numpy array
                Spectrogram image
            NFFT: int
                Number of points for the FFT. If None, set equal to the number of samples.
            tres: float
                Time resolution in seconds (i.e. bin size used for x axis)
            tmin: float
                Start time in seconds
            fres: float
                Frequency resolution in Hz (i.e. bin size used for y axis)
            fmin: float
                Minimum frequency in Hz (i.e. frequency value of bin 0)
            timestamp: datetime
                Spectrogram time stamp (default: None)
            flabels: list or array
               Labels for the frequency bins (optional)
            tag: str
                Identifier, typically the name of the wave file used to generate the spectrogram
            decibel: bool
                Use logarithmic z axis
            
        Attributes:
            image: 2d numpy array
                Spectrogram image
            NFFT: int
                Number of points for the FFT. If None, set equal to the number of samples.
            tres: float
                Time resolution in seconds (i.e. bin size used for x axis)
            tmin: float
                Start time in seconds
            fres: float
                Frequency resolution in Hz (i.e. bin size used for y axis)
            fmin: float
                Minimum frequency in Hz (i.e. frequency value of bin 0)
            timestamp: datetime
                Spectrogram time stamp (default: None)
            flabels: list or array
                Labels for the frequency bins (optional)
            file_dict: dict
                Wave files used to generate this spectrogram
            file_vector: 1d numpy array
                Associates a particular wave file with each time bin in the spectrogram
            time_vector: 1d numpy array
                Associated a particular time within a wave file with each time bin in the spectrogram
"""
    def __init__(self, image=np.zeros((2,2)), NFFT=0, tres=1, tmin=0, fres=1, fmin=0, timestamp=None, flabels=None, tag='', decibel=False):
        
        self.image = image
        self.NFFT = NFFT
        self.tres = tres
        self.tmin = tmin
        self.fres = fres
        self.fmin = fmin
        self.timestamp = timestamp
        self.flabels = flabels
        self.decibel = decibel

        super().__init__() # initialize AnnotationHandler

        # assign values to the file dictionary and the file and time vectors
        self.file_dict, self.file_vector, self.time_vector = self._create_tracking_data(tag)        

    def _create_tracking_data(self, tag):
        """ Creates a file dictionary, a file vector and a time vector

            Args:
                tag: str
                    Identifier, typically the name of the wave file used to generate the spectrogram

            Returns: 
                file_dict: dict
                    Wave files used to generate this spectrogram
                file_vector: 1d numpy array
                    Associates a particular wave file with each time bin in the spectrogram
                time_vector: 1d numpy array
                    Associated a particular time within a wave file with each time bin in the spectrogram

            Example:
                >>> from ketos.audio_processing.spectrogram import Spectrogram
                >>> spec = Spectrogram(tag='file.wav') # create a dummy spectrogram
                >>> print(spec.file_dict) # inspect the file dictionary
                {0: 'file.wav'}
        """                
        n = self.image.shape[0]
        time_vector = self.tres * np.arange(n, dtype=float) + self.tmin
        file_vector = np.zeros(n)
        file_dict = {0: tag}
        return file_dict, file_vector, time_vector

    def _crop_tracking_data(self, tlow=None, thigh=None, tpad=False, bin_no=False):
        """ Update tracking data in response to a cropping operation

            Args:
                tlow: float
                    Lower limit of time cut, measured in duration from the beginning of the spectrogram
                thigh: float
                    Upper limit of time cut, measured in duration from the beginning of the spectrogram start 
                bin_no: bool
                    Indicate if time cuts (tlow, thigh) are given in physical units (default) or 
                    bin numbers. 

            Returns:
                new_file_dict: dict
                    Cropped file dictionary
                new_file_vector: 1d numpy array
                    Cropped file vector
                new_time_vector: 1d numpy array
                    Cropped time vector
        """
        tbin1 = 0
        tbin2 = self.tbins()

        if tlow is not None: 
            if bin_no:
                tbin1 = tlow
            else:
                tbin1 = self._find_tbin(tlow, truncate=False)
        if thigh is not None: 
            if bin_no:
                tbin2 = thigh
            else:
                tbin2 = self._find_tbin(thigh, truncate=False, roundup=False) + 1 # when cropping, include upper bin
        
        N = len(self.time_vector)
        tbin1r = max(0, tbin1)
        tbin2r = min(N, tbin2)

        new_time_vector = self.time_vector.copy()
        new_time_vector = new_time_vector[tbin1r:tbin2r]

        file_vector = self.file_vector.copy()
        file_vector = file_vector[tbin1r:tbin2r]

        if tpad:
            if tbin1 < 0:
                new_time_vector = np.insert(new_time_vector, 0, np.zeros(-tbin1))
                file_vector = np.insert(file_vector, 0, np.zeros(-tbin1))
            if tbin2 > N:
                new_time_vector = np.append(new_time_vector, np.zeros(tbin2-N))
                file_vector = np.append(file_vector, np.zeros(tbin2-N))

        new_file_dict = {}
        new_file_vector = file_vector.copy()
        new_key = 0
        for it in self.file_dict.items():
            key = it[0]
            val = it[1]
            if np.any(file_vector == key):
                new_file_dict[new_key] = val
                new_file_vector[file_vector == key] = new_key
                new_key += 1

        return new_time_vector, new_file_vector, new_file_dict

    def get_time_vector(self):
        """ Get the spectrogram's time vector

            Returns:
                v: 1d numpy array
                    Time vector
        """
        v = self.time_vector
        return v

    def get_file_vector(self):
        """ Get the spectrogram's file vector

            Returns:
                v: 1d numpy array
                    File vector
        """
        v = self.file_vector
        return v

    def get_file_dict(self):
        """ Get the spectrogram's file dictionary

            Returns:
                d: dict
                    File dictionary
        """
        d = self.file_dict
        return d

    def copy(self):
        """ Make a deep copy of the spectrogram.

            Returns:
                spec: Spectrogram
                    Spectrogram copy.
        """
        spec = self.__class__()
        spec.image = np.copy(self.image)
        spec.NFFT = self.NFFT
        spec.tres = self.tres
        spec.tmin = self.tmin
        spec.fres = self.fres
        spec.fmin = self.fmin
        spec.timestamp = self.timestamp
        spec.flabels = self.flabels
        spec.time_vector = self.time_vector.copy()
        spec.file_vector = self.file_vector.copy()
        spec.file_dict = self.file_dict.copy()
        spec.labels = self.labels.copy()
        spec.boxes = list()
        for b in self.boxes:
            spec.boxes.append(b.copy())

        return spec

    def _make_spec(self, audio_signal, winlen, winstep, hamming=True, NFFT=None, timestamp=None, compute_phase=False, decibel=False):
        """ Create spectrogram from audio signal
        
            Args:
                signal: AudioSignal
                    Audio signal 
                winlen: float
                    Window size in seconds
                winstep: float
                    Step size in seconds 
                hamming: bool
                    Apply Hamming window
                NFFT: int
                    Number of points for the FFT. If None, set equal to the number of samples.
                timestamp: datetime
                    Spectrogram time stamp (default: None)
                compute_phase: bool
                    Compute phase spectrogram in addition to magnitude spectrogram
                decibel: bool
                    Use logarithmic (decibel) scale.

            Returns:
                image: numpy.array
                    Magnitude spectrogram
                NFFT: int, int
                    Number of points used for the FFT
                fres: int
                    Frequency resolution
                phase_change: numpy.array
                    Phase change spectrogram. Only computed if compute_phase=True.
        """
        # Make frames
        frames = audio_signal.make_frames(winlen, winstep) 

        # Apply Hamming window    
        if hamming:
            frames *= np.hamming(frames.shape[1])

        # Compute fast fourier transform
        fft = np.fft.rfft(frames, n=NFFT)

        # Compute magnitude
        image = np.abs(fft)

        # Compute phase
        if compute_phase:
            phase = np.angle(fft)

            # phase discontinuity due to mismatch between step size and bin frequency
            N = int(round(winstep * audio_signal.rate))
            T = N / audio_signal.rate
            f = np.arange(image.shape[1], dtype=np.float64)
            f += 0.5
            f *= audio_signal.rate / 2. / image.shape[1]
            p = f * T
            jump = 2*np.pi * (p - np.floor(p))
            corr = np.repeat([jump], image.shape[0], axis=0)
            
            # observed phase difference
            shifted = np.append(phase, [phase[-1,:]], axis=0)
            shifted = shifted[1:,:]
            diff = shifted - phase

            # observed phase difference corrected for discontinuity
            diff[diff < 0] = diff[diff < 0] + 2*np.pi
            diff -= corr
            diff[diff < 0] = diff[diff < 0] + 2*np.pi

            # mirror at pi
            diff[diff > np.pi] = 2*np.pi - diff[diff > np.pi]

        else:
            diff = None

        # Number of points used for FFT
        if NFFT is None:
            NFFT = frames.shape[1]
        
        # Frequency resolution
        fres = audio_signal.rate / 2. / image.shape[1]

        # use logarithmic axis
        if decibel:
            image = to_decibel(image)

        phase_change = diff
        return image, NFFT, fres, phase_change

    def get_data(self):
        """ Get the underlying data numpy array

            Returns:
                self.image: numpy array
                    Image
        """
        return self.image

    def annotate(self, labels, boxes):
        """ Add a set of annotations

            Args:
                labels: list(int)
                    Annotation labels
                boxes: list(tuple)
                    Annotation boxes, specifying the start and stop time of the annotation 
                    and, optionally, the minimum and maximum frequency.

            Example:
                >>> # create an audio signal
                >>> from ketos.audio_processing.audio import AudioSignal
                >>> s = AudioSignal.morlet(rate=1000, frequency=300, width=1)
                >>> # compute the spectrogram
                >>> from ketos.audio_processing.spectrogram import Spectrogram
                >>> spec = MagSpectrogram(s, winlen=0.2, winstep=0.05)
                >>> # add two annotations
                >>> spec.annotate(labels=[1,2], boxes=[[1.5,4.5],[5.0,5.4]])
                >>> # show the spectrogram with the annotation that has label=1
                >>> fig = spec.plot(label=1)
                >>> fig.savefig("ketos/tests/assets/tmp/spec_label1.png")

                .. image:: ../../../../ketos/tests/assets/tmp/spec_label1.png

        """
        super().annotate(labels, boxes)
        for b in self.boxes:
            if b[3] == math.inf:
                b[3] = self.fmax()

    def _find_bin(self, x, bins, x_min, x_max, truncate=False, roundup=True):
        """ Find bin corresponding to given value

            If the value coincides with a bin boundary, the high bin number will 
            be return if roundup is True (default), or the lower bin number if roundup is False.

            If Truncate is False (default):
             * Returns -1, if x < x_min
             * Returns N, if x >= x_max, where N is the number of bins

            If Truncate is True:
             * Returns 0, if x < x_min
             * Returns N-1, if x >= x_max, where N is the number of bins

            Args:
                x: float
                    Value
                truncate: bool
                    Return 0 if below the lower range, and N-1 if above the upper range, where N is the number of bins
                roundup: bool
                    Return lower or higher bin number, if value coincides with a bin boundary

            Returns:
                bin : int
                    Bin number
        """
        epsilon = 1E-12

        if np.ndim(x) == 0:
            scalar = True
            x = [x]
        else:
            scalar = False

        x = np.array(x)
        dx = (x_max - x_min) / bins

        dx_int = int(dx)
        if abs(dx - dx_int) < epsilon:
            dx = dx_int

        b = (x - x_min) / dx

        idx = np.logical_or(abs(b%1)<epsilon, abs(b%1-1)<epsilon)

        if roundup:
            b[idx] += epsilon
        else:
            b[idx] -= epsilon

        if truncate:
            b[b < 0] = 0
            b[b >= bins] = bins - 1
        else:
            b[b < 0] = b[b < 0] - 1

        b = b.astype(dtype=int, copy=False)

        if scalar:
            b = b[0]

        return b

    def _find_tbin(self, t, truncate=False, roundup=True):
        """ Find bin corresponding to given time.

            Returns -1, if t < t_min
            Returns N, if t > t_max, where N is the number of time bins

            Args:
                t: float
                   Time since spectrogram start in duration
                truncate: bool
                    Return 0 if below the lower range, and N-1 if above the upper range, where N is the number of bins
                roundup: bool
                    Return lower or higher bin number, if value coincides with a bin boundary

            Returns:
                bin : int
                    Bin number
        """
        tmax = self.tmin + self.tbins() * self.tres
        bin = self._find_bin(x=t, bins=self.tbins(), x_min=self.tmin, x_max=tmax, truncate=truncate, roundup=roundup)
        return bin

    def _tbin_low(self, bin):
        """ Get the lower time value of the specified time bin.

            Args:
                bin: int
                    Bin number
        """
        t = self.tmin + bin * self.tres
        return t

    def _find_fbin(self, f, truncate=False, roundup=True):
        """ Find bin corresponding to given frequency.

            Returns -1, if f < f_min.
            Returns N, if f > f_max, where N is the number of frequency bins.

            Args:
                f: float
                   Frequency in Hz 
                truncate: bool
                    Return 0 if below the lower range, and N-1 if above the upper range, where N is the number of bins
                roundup: bool
                    Return lower or higher bin number, if value coincides with a bin boundary

            Returns:
                bin: int
                     Bin number
        """
        bin = self._find_bin(x=f, bins=self.fbins(), x_min=self.fmin, x_max=self.fmax(), truncate=truncate, roundup=roundup)
        return bin

    def _fbin_low(self, bin):
        """ Get the lower frequency value of the specified frequency bin.

            Args:
                bin: int
                    Bin number
        """
        f = self.fmin + bin * self.fres
        return f

    def tbins(self):
        """ Get number of time bins

            Returns:
                n: int
                    Number of bins
        """
        n = self.image.shape[0]
        return n

    def fbins(self):
        """ Get number of frequency bins

            Returns:
                n: int
                    Number of bins
        """
        n = self.image.shape[1]
        return n

    def fmax(self):
        """ Get upper range of frequency axis

            Returns:
                fmax: float
                    Maximum frequency in Hz
        """
        fmax = self.fmin + self.fres * self.fbins()
        return fmax
        
    def duration(self):
        """ Get spectrogram duration

            Returns:
                t: float
                    Duration in seconds
        """
        t = self.tbins() * self.tres
        return t

    def get_label_vector(self, label):
        """ Get a vector indicating presence/absence (1/0) 
            of the specified annotation label for each 
            time bin.

            Args:
                label: int
                    Label of interest.

            Returns:
                y: numpy array
                    Vector of 0s and 1s with length equal to the number of 
                    time bins.
        """
        y = np.zeros(self.tbins())
        boi, _ = self._select_boxes(label)
        for b in boi:
            t1 = self._find_tbin(b[0])
            t2 = self._find_tbin(b[1], roundup=False) + 1  # include the upper bin 
            y[t1:t2] = 1

        return y

    def time_labels(self):
        """ Generates an array of labels for the time bins
            
            If the spectrogram was created with a timestamp, the labels 
            will be datetime objects.

            If the spectrogram was created without a timestamp, the labels 
            will be 't0', 't1', etc.

            Returns:
                img: list of str or datetime
                    Labels for the time bins
        """
        if self.timestamp is None:
            tax = ['t{0}'.format(t) for t in range(self.tbins())]

        else:
            tax = list()
            delta = datetime.timedelta(seconds=self.tres)
            t = self.timestamp + datetime.timedelta(seconds=self.tmin)
            for _ in range(self.tbins()):
                tax.append(t)
                t += delta
            
        return tax

    def frequency_labels(self):
        """ Generates an array of labels for the frequency bins
            
            This will return the value of the attribute flabels, or 
            simply 'f0', 'f1', etc., if this attribute was not set.

            Returns:
                img: list of str
                    Labels for the frequency bins
        """
        if self.flabels == None:
            self.flabels = ['f{0}'.format(x) for x in range(self.fbins())]
        
        return self.flabels

    def normalize(self):
        """ Normalize spectogram so that values range from 0 to 1

            Args:
                spec : numpy array
                    Spectogram to be normalized.
        """
        self.image = self.image - np.min(self.image)
        self.image = self.image / np.max(self.image)

    def _crop_image(self, tlow=None, thigh=None, flow=None, fhigh=None, tpad=False, fpad=False, bin_no=False):
        """ Crop image along time axis, frequency axis, or both.
            
            If the cropping box extends beyond the boarders of the spectrogram, 
            the cropped image is the overlap of the two.
            
            In general, the cuts will not coincide with bin divisions.             
            The cropping operation includes both the lower and upper bin.

            Args:
                tlow: float
                    Lower limit of time cut, measured in duration from the beginning of the spectrogram
                thigh: float
                    Upper limit of time cut, measured in duration from the beginning of the spectrogram start 
                flow: float
                    Lower limit on frequency cut in Hz
                fhigh: float
                    Upper limit on frequency cut in Hz
                tpad: bool
                    If tlow and/or thigh extends beyond the start and/or end times of the spectrogram,
                    pad the clipped spectrogram with zeros to ensure that it covers the specified time domain.
                fpad: bool
                    If necessary, pad with zeros along the frequency axis to ensure that 
                    the extracted spectrogram had the same frequency range as the source 
                    spectrogram.
                bin_no: bool
                    Indicate if time and frequency cuts (tlow, thigh, flow, fhigh) are given in physical units (default) or 
                    bin numbers. 

            Returns:
                img: 2d numpy array
                    Cropped image
                t1: int
                    Lower time bin
                f1: int
                    Lower frequency bin
        """
        Nt = self.tbins()
        Nf = self.fbins()
        
        t1 = 0
        t2 = Nt
        f1 = 0
        f2 = Nf

        if tlow is not None: 
            if bin_no:
                t1 = tlow
            else:
                t1 = self._find_tbin(tlow, truncate=False)
        if thigh is not None: 
            if bin_no:
                t2 = thigh
            else:
                t2 = self._find_tbin(thigh, truncate=False, roundup=False) + 1 # when cropping, include upper bin
        if flow is not None: 
            if bin_no:
                f1 = flow
            else:            
                f1 = self._find_fbin(flow, truncate=False)
        if fhigh is not None: 
            if bin_no:
                f2 = fhigh
            else:                        
                f2 = self._find_fbin(fhigh, truncate=False, roundup=False) + 1 # when cropping, include upper bin
            
        if t2 <= t1:
            img = None
        
        else:
            
            if tpad:
                Nt_crop = t2 - t1
            else:
                Nt_crop = min(t2, Nt) - max(t1, 0)

            if fpad:
                Nf_crop = self.image.shape[1]
            else:
                Nf_crop = min(f2, Nf) - max(f1, 0)
            
            img = np.zeros(shape=(Nt_crop, Nf_crop))

            t1r = max(t1, 0)
            t2r = min(t2, Nt)
            t1_crop = max(-1*t1, 0)
            t2_crop = t1_crop + t2r - t1r

            f1r = max(f1, 0)
            f2r = min(f2, Nf)
            f1_crop = 0
            f2_crop = f2r - f1r

            img[t1_crop:t2_crop, f1_crop:f2_crop] = self.image[t1r:t2r, f1r:f2r]

        return img, t1, f1r

    def crop(self, tlow=None, thigh=None, flow=None, fhigh=None,\
        tpad=False, fpad=False, keep_time=True, make_copy=False, bin_no=False, **kwargs):
        """ Crop spectogram along time axis, frequency axis, or both.
            
            If the cropping box extends beyond the boarders of the spectrogram, 
            the cropped spectrogram is the overlap of the two.
            
            In general, the cuts will not coincide with bin divisions.             
            The cropping operation includes both the lower and upper bin.

            Args:
                tlow: float
                    Lower limit of time cut, measured in duration from the beginning of the spectrogram
                thigh: float
                    Upper limit of time cut, measured in duration from the beginning of the spectrogram start 
                flow: float
                    Lower limit on frequency cut in Hz
                fhigh: float
                    Upper limit on frequency cut in Hz
                tpad: bool
                    If tlow and/or thigh extends beyond the start and/or end times of the spectrogram,
                    pad the clipped spectrogram with zeros to ensure that it covers the specified time domain.
                fpad: bool
                    If necessary, pad with zeros along the frequency axis to ensure that 
                    the extracted spectrogram had the same frequency range as the source 
                    spectrogram.
                keep_time: bool
                    Keep the existing time axis. If false, the time axis will be shifted so t=0 corresponds to 
                    the first bin of the cropped spectrogram.
                make_copy: bool
                    Do not modify the present instance, but make a copy instead and applying the cropping operation to this copy
                bin_no: bool
                    Indicate if time and frequency cuts (tlow, thigh, flow, fhigh) are given in physical units (default) or 
                    bin numbers. 

            Returns:
                spec: Spectrogram
                    Cropped spectrogram, empy unless make_copy is True

            Examples: 
                >>> # create an audio signal
                >>> from ketos.audio_processing.audio import AudioSignal
                >>> s = AudioSignal.morlet(rate=1000, frequency=300, width=1)
                >>> # compute the spectrogram
                >>> from ketos.audio_processing.spectrogram import Spectrogram
                >>> spec = MagSpectrogram(s, winlen=0.6, winstep=0.2)
                >>> # add an annotation
                >>> spec.annotate(labels=1, boxes=[1.5,4.5,250,350])
                >>> # show the spectrogram with the annotation that has label=1
                >>> fig = spec.plot(label=1)
                >>> fig.savefig("ketos/tests/assets/tmp/spec_orig.png")
                
                .. image:: ../../../../ketos/tests/assets/tmp/spec_orig.png
                
                >>> # now crop the spectrogram in time and frequency and display the result
                >>> spec.crop(tlow=2.1, thigh=5.6, flow=275, fhigh=406, keep_time=True)
                >>> fig = spec.plot(label=1)
                >>> fig.savefig("ketos/tests/assets/tmp/spec_cropped.png")

                .. image:: ../../../../ketos/tests/assets/tmp/spec_cropped.png

        """
        if make_copy:
            spec = self.copy()
        else:
            spec = self

        if bin_no:
            t1 = self._tbin_low(tlow)
            t2 = self._tbin_low(thigh)
            f1 = self._fbin_low(flow)
            f2 = self._fbin_low(fhigh)
        else:
            t1 = tlow
            t2 = thigh
            f1 = flow
            f2 = fhigh

        # if padding exceeds 'tpadmax' return None
        if tpad and 'tpadmax' in kwargs.keys():
            tmax = spec.duration() + spec.tmin
            pad_high = max(t2 - tmax, 0)
            pad_low = max(spec.tmin - t1, 0)
            padding = (pad_low + pad_high) / (t2 - t1)
            if padding > kwargs['tpadmax']:
                spec = None
                return spec

        # crop labels and boxes
        spec.labels, spec.boxes = spec.get_cropped_annotations(t1=t1, t2=t2, f1=f1, f2=f2)

        # handle time vector, file vector and file dict
        spec.time_vector, spec.file_vector, spec.file_dict = spec._crop_tracking_data(tlow, thigh, tpad=tpad, bin_no=bin_no)

        # crop image
        spec.image, tbin1, fbin1 = spec._crop_image(tlow, thigh, flow, fhigh, tpad=tpad, fpad=fpad, bin_no=bin_no)

        # update frequency axis
        if not fpad:
            spec.fmin += spec.fres * fbin1

        # update time axis
        if keep_time: 
            spec.tmin += spec.tres * tbin1
        else:
            dt = spec.tmin + spec.tres * tbin1
            spec.tmin = 0
            spec._shift_annotations(-dt)      

        # handle flabels
        if spec.flabels != None:
            if not fpad:
                spec.flabels = spec.flabels[fbin1:fbin1+spec.image.shape[1]]

        if make_copy:
            return spec

    def extract(self, label, min_length=None, center=False, fpad=False, keep_time=False, make_copy=False):
        """ Extract those segments of the spectrogram where the specified label occurs. 

            After the selected segments have been extracted, the present instance contains the 
            remaining part of the spectrogram.

            If nothing remains, the image attribute of the present instance will be None

            Args:
                label: int
                    Annotation label of interest. 
                min_length: float
                    If necessary, extend the annotation boxes so that all extracted 
                    segments have a duration of at least min_length (in seconds) or 
                    longer.  
                center: bool
                    Place the annotation box at the center of the extracted segment 
                    (instead of placing it randomly).                     
                fpad: bool
                    If necessary, pad with zeros along the frequency axis to ensure that 
                    the extracted segments have the same frequency range as the source 
                    spectrogram.
                keep_time: bool
                    If True, the extracted segments keep the time from the present instance. 
                    If False, the time axis of each extracted segment starts at t=0
                make_copy: bool
                    If true, the present instance is unaffected by the extraction operation.

            Returns:
                specs: list(Spectrogram)
                    List of clipped spectrograms.       

            Example:         
                >>> # create an audio signal
                >>> from ketos.audio_processing.audio import AudioSignal
                >>> s = AudioSignal.morlet(rate=1000, frequency=300, width=1)
                >>> # compute the spectrogram
                >>> from ketos.audio_processing.spectrogram import Spectrogram
                >>> spec = MagSpectrogram(s, winlen=0.6, winstep=0.2)
                >>> # add an annotation
                >>> spec.annotate(labels=1, boxes=[1.5,4.5,250,350])
                >>> # show the spectrogram with the annotation that has label=1
                >>> fig = spec.plot(label=1)
                >>> fig.savefig("ketos/tests/assets/tmp/spec_orig.png")
                
                .. image:: ../../../../ketos/tests/assets/tmp/spec_orig.png
                
                >>> # extract the annotated region of the spectrogram
                >>> roi = spec.extract(label=1, keep_time=True)
                >>> # display the extracted region and what is left
                >>> fig = roi[0].plot()
                >>> fig.savefig("ketos/tests/assets/tmp/spec_extracted.png")
                >>> fig = spec.plot()
                >>> fig.savefig("ketos/tests/assets/tmp/spec_left.png")

                .. image:: ../../../../ketos/tests/assets/tmp/spec_extracted.png

                .. image:: ../../../../ketos/tests/assets/tmp/spec_left.png

        """
        if make_copy:
            s = self.copy()
        else:
            s = self

        # select boxes of interest
        boi, idx = s._select_boxes(label)

        # stretch to achieve minimum length, if necessary
        boi = s._stretch(boxes=boi, min_length=min_length, center=center)

        # extract
        res = s._clip(boxes=boi, fpad=fpad, keep_time=keep_time)

        # remove extracted labels
        s.delete_annotations(idx)
        
        return res

    def segment(self, number=1, length=None, pad=False, keep_time=False, make_copy=False, progress_bar=False, overlap=None, **kwargs):
        """ Split the spectrogram into a number of equally long segments, 
            either by specifying number of segments or segment duration.

            Args:
                number: int
                    Number of segments.
                length: float
                    Duration of each segment in seconds (only applicable if number=1)
                pad: bool
                    If True, pad spectrogram with zeros if necessary to ensure 
                    that bins are used.
                keep_time: bool
                    If True, the extracted segments keep the time from the present instance. 
                    If False, the time axis of each extracted segment starts at t=0
                make_copy: bool
                    If true, the present instance is unaffected by the extraction operation.
                progress_bar: bool
                    Option to display progress bar. Default is False.
                overlap: float [0,1]
                    This parameter can be used to create overlapping segments. Its value gives the 
                    fractional overlap of segments. E.g. overlap=0.8 will result in segments having 
                    80% overlap. Only applicable if 'length' is specified. 

            Returns:
                segs: list
                    List of segments

            Example:
                >>> # create an audio signal
                >>> from ketos.audio_processing.audio import AudioSignal
                >>> s = AudioSignal.morlet(rate=1000, frequency=300, width=1, dfdt=10)
                >>> # compute the spectrogram
                >>> from ketos.audio_processing.spectrogram import MagSpectrogram
                >>> spec = MagSpectrogram(s, winlen=0.6, winstep=0.2)
                >>> # split the spectrogram into three equally long segments
                >>> segs = spec.segment(number=3, keep_time=True)
                >>> # display the segments
                >>> fig = segs[0].plot()
                >>> fig.savefig("ketos/tests/assets/tmp/segs_1.png")
                >>> fig = segs[1].plot()
                >>> fig.savefig("ketos/tests/assets/tmp/segs_2.png")
                >>> fig = segs[2].plot()
                >>> fig.savefig("ketos/tests/assets/tmp/segs_3.png")

                .. image:: ../../../../ketos/tests/assets/tmp/segs_1.png

                .. image:: ../../../../ketos/tests/assets/tmp/segs_2.png

                .. image:: ../../../../ketos/tests/assets/tmp/segs_3.png

        """
        do_overlap = False

        if make_copy:
            spec = self.copy()
        else:
            spec = self

        if pad:
            f = np.ceil
        else:
            f = np.floor

        if number > 1:
            bins = int(f(spec.tbins() / number))
            bins1 = bins
        
        elif length is not None and length != self.duration():
            bins = int(np.ceil(length / spec.tres))
            number = int(f(spec.tbins() / bins))
            bins1 = bins

            if overlap is not None and pad is False:
                winstep = int((1-overlap) * bins)
                number = int(np.floor((spec.tbins()-bins) / winstep)) + 1
                bins1 = winstep
                do_overlap = True

        elif length == self.duration():
            return [spec]

        t1 = np.arange(number, dtype=int) * bins1
        t2 = t1 + bins
        boxes = np.array([t1,t2])
        boxes = np.swapaxes(boxes, 0, 1)
        boxes = np.pad(boxes, ((0,0),(0,1)), mode='constant', constant_values=0)
        boxes = np.pad(boxes, ((0,0),(0,1)), mode='constant', constant_values=spec.fbins())

        segs = spec._clip(boxes=boxes, keep_time=keep_time, tpad=pad, bin_no=True, make_copy=do_overlap, progress_bar=progress_bar, **kwargs)
        
        return segs

    def _select_boxes(self, label):
        """ Select boxes corresponding to a specified label.

            Args:
                label: int
                    Label of interest

            Returns:
                res: list
                    Selected boxes
                idx: list
                    Indices of selected boxes
        """  
        res, idx = list(), list()
        if len(self.labels) == 0:
            return res, idx

        for i, (b, l) in enumerate(zip(self.boxes, self.labels)):
            if l == label:
                res.append(b)
                idx.append(i)

        return res, idx

    def _stretch(self, boxes, min_length, center=False):
        """ Stretch boxes to ensure that all have a minimum length.

            Args:
                boxes: list
                    Input boxes
                min_length: float
                    Minimum time length of each box
                center: bool
                    If True, box is stretched equally on both sides.
                    If False, the distribution of stretch is random.

            Returns:
                res: list
                    stretchted boxes
        """ 
        if min_length is None:
            return boxes

        res = list()
        for b in boxes:
            b = b.copy()
            t1 = b[0]
            t2 = b[1]
            dt = min_length - (t2 - t1)
            if dt > 0:
                if center:
                    r = 0.5001
                else:
                    r = np.random.random_sample()
                t1 -= r * dt
                t2 += (1-r) * dt
                if t1 < 0:
                    t2 -= t1
                    t1 = 0

                t1 = self.tmin + np.floor((t1-self.tmin)/self.tres) * self.tres                
                t2 = self.tmin + np.floor((t2-self.tmin)/self.tres) * self.tres                

            b[0] = t1
            b[1] = t2
            res.append(b)

        return res

    def _clip(self, boxes, tpad=False, fpad=False, keep_time=False, bin_no=False, progress_bar=False, make_copy=False, **kwargs):
        """ Extract boxed areas from spectrogram.

            After clipping, this instance contains the remaining part of the spectrogram.
            See, however, the argument make_copy.

            Args:
                boxes: numpy array
                    2d numpy array with shape=(?,4) 
                tpad: bool
                    If box extends beyond the start and/or end times of the spectrogram,
                    pad the clipped spectrogram with zeros to ensure that it has the same 
                    duration as the box.
                fpad: bool
                    If necessary, pad with zeros along the frequency axis to ensure that 
                    the extracted spectrogram has the same frequency range as the source 
                    spectrogram.
                keep_time: bool
                    If True, the extracted segments keep the time from the present instance. 
                    If False, the time axis of each extracted segment starts at t=0
                bin_no: bool
                    Indicate if boxes are given in physical units (default) or 
                    bin numbers. 
                progress_bar: bool
                    Option to display progress bar. Default is False.
                make_copy: bool
                    If True, this instance is unaffected by the clipping.

            Returns:
                specs: list(Spectrogram)
                    List of clipped spectrograms.                
        """
        if boxes is None or len(boxes) == 0:
            return list()

        if np.ndim(boxes) == 1:
            boxes = [boxes]

        # sort boxes in chronological order
        boxes = sorted(boxes, key=lambda box: box[0])

        boxes = np.array(boxes)
        N = boxes.shape[0]

        tlow = boxes[:,0]
        thigh = boxes[:,1]
        flow = boxes[:,2]
        fhigh = boxes[:,3]

        # loop over boxes
        specs = list()
        for i in tqdm(range(N), disable = not progress_bar):
            spec = self.crop(tlow=tlow[i], thigh=thigh[i], flow=flow[i], fhigh=fhigh[i],\
                tpad=tpad, fpad=fpad, keep_time=keep_time, make_copy=True, bin_no=bin_no, **kwargs)
            
            if spec is not None:
                specs.append(spec)

        if not make_copy:

            # convert from time to bin numbers
            if bin_no:
                t1 = tlow
                t2 = thigh
            else:
                t1 = self._find_tbin(tlow, truncate=True) 
                t2 = self._find_tbin(thigh, truncate=True, roundup=False) + 1 # when cropping, include upper bin

            # complement
            t2 = np.insert(t2, 0, 0)
            t1 = np.append(t1, self.tbins())
            t2max = 0
            for i in range(len(t1)):
                t2max = max(t2[i], t2max)

                if t2max <= t1[i]:
                    if t2max == 0:
                        img_c = self.image[t2max:t1[i]]
                        time_vector = self.time_vector[t2max:t1[i]]
                        file_vector = self.file_vector[t2max:t1[i]]
                    else:
                        img_c = np.append(img_c, self.image[t2max:t1[i]], axis=0)
                        time_vector = np.append(time_vector, self.time_vector[t2max:t1[i]])
                        file_vector = np.append(file_vector, self.file_vector[t2max:t1[i]])

            if img_c.shape[0] == 0:
                img_c = None

            self.image = img_c
            self.time_vector = time_vector
            self.file_vector = file_vector
            self.tmin = 0

        return specs

    def tonal_noise_reduction(self, method='MEDIAN', **kwargs):
        """ Reduce continuous tonal noise produced by e.g. ships and slowly varying background noise

            Currently, offers the following two methods:

                1. MEDIAN: Subtracts from each row the median value of that row.
                
                2. RUNNING_MEAN: Subtracts from each row the running mean of that row.
                
            The running mean is computed according to the formula given in Baumgartner & Mussoline, JASA 129, 2889 (2011); doi: 10.1121/1.3562166

            Args:
                method: str
                    Options are 'MEDIAN' and 'RUNNING_MEAN'
            
            Optional args:
                time_constant: float
                    Time constant used for the computation of the running mean (in seconds).
                    Must be provided if the method 'RUNNING_MEAN' is chosen.

            Example:
                >>> # read audio file
                >>> from ketos.audio_processing.audio import AudioSignal
                >>> aud = AudioSignal.from_wav('ketos/tests/assets/grunt1.wav')
                >>> # compute the spectrogram
                >>> from ketos.audio_processing.spectrogram import MagSpectrogram
                >>> spec = MagSpectrogram(aud, winlen=0.2, winstep=0.02, decibel=True)
                >>> # keep only frequencies below 800 Hz
                >>> spec.crop(fhigh=800)
                >>> # show spectrogram as is
                >>> fig = spec.plot()
                >>> fig.savefig("ketos/tests/assets/tmp/spec_before_tonal.png")
                >>> # tonal noise reduction
                >>> spec.tonal_noise_reduction()
                >>> # show modified spectrogram
                >>> fig = spec.plot()
                >>> fig.savefig("ketos/tests/assets/tmp/spec_after_tonal.png")

                .. image:: ../../../../ketos/tests/assets/tmp/spec_before_tonal.png

                .. image:: ../../../../ketos/tests/assets/tmp/spec_after_tonal.png

        """
        if method is 'MEDIAN':
            self.image = self.image - np.median(self.image, axis=0)
        
        elif method is 'RUNNING_MEAN':
            assert 'time_constant' in kwargs.keys(), 'method RUNNING_MEAN requires time_constant input argument'
            self.image = self._tonal_noise_reduction_running_mean(kwargs['time_constant'])

        else:
            print('Invalid tonal noise reduction method:',method)
            print('Available options are: MEDIAN, RUNNING_MEAN')
            print('Spectrogram is unchanged')

    def _tonal_noise_reduction_running_mean(self, time_constant):
        """ Reduce continuous tonal noise produced by e.g. ships and slowly varying background noise 
            by subtracting from each row a running mean, computed according to the formula given in 
            Baumgartner & Mussoline, Journal of the Acoustical Society of America 129, 2889 (2011); doi: 10.1121/1.3562166

            Args:
                time_constant: float
                    Time constant used for the computation of the running mean (in seconds).

            Returns:
                new_img : 2d numpy array
                    Corrected spetrogram image
        """
        dt = self.tres
        T = time_constant
        eps = 1 - np.exp((np.log(0.15) * dt / T))
        nx, ny = self.image.shape
        rmean = np.average(self.image, axis=0)
        new_img = np.zeros(shape=(nx,ny))
        for ix in range(nx):
            new_img[ix,:] = self.image[ix,:] - rmean # subtract running mean
            rmean = (1 - eps) * rmean + eps * self.image[ix,:] # update running mean

        return new_img

    def average(self, axis=None, tlow=None, thigh=None, flow=None, fhigh=None):
        """ Compute average magnitude within specified time and frequency regions.
            
            If the region extends beyond the boarders of the spectrogram, 
            only the overlap region is used for the computation.

            If there is no overlap, NaN is returned.

            Args:
                axis: bool
                    Axis along which average is computed, where 0 is the time axis and 1 is the frequency axis. If axis=None, the average is computed along both axes.
                tlow: float
                    Lower limit of time cut, measured in duration from the beginning of the spectrogram
                thigh: float
                    Upper limit of time cut, measured in duration from the beginning of the spectrogram start 
                flow: float
                    Lower limit on frequency cut in Hz
                fhigh: float
                    Upper limit on frequency cut in Hz

            Returns:
                avg : float or numpy array
                    Average magnitude
        """
        m, _, _ = self._crop_image(tlow, thigh, flow, fhigh)

        if m is None or m.size == 0: 
            return np.nan

        avg = np.average(m, axis=axis)

        return avg

    def median(self, axis=None, tlow=None, thigh=None, flow=None, fhigh=None):
        """ Compute median magnitude within specified time and frequency regions.
            
            If the region extends beyond the boarders of the spectrogram, 
            only the overlap region is used for the computation.

            If there is no overlap, NaN is returned.

            Args:
                axis: bool
                    Axis along which median is computed, where 0 is the time axis and 1 is the frequency axis. If axis=None, the average is computed along both axes.
                tlow: float
                    Lower limit of time cut, measured in duration from the beginning of the spectrogram
                thigh: float
                    Upper limit of time cut, measured in duration from the beginning of the spectrogram start 
                flow: float
                    Lower limit on frequency cut in Hz
                fhigh: float
                    Upper limit on frequency cut in Hz

            Returns:
                med : float or numpy array
                    Median magnitude
        """
        m, _, _ = self._crop_image(tlow, thigh, flow, fhigh)

        if m is None or m.size == 0: 
            return np.nan

        med = np.median(m, axis=axis)

        return med
            
    def blur_gaussian(self, tsigma, fsigma):
        """ Blur the spectrogram using a Gaussian filter.

            This uses the Gaussian filter method from the scipy.ndimage package:
            
                https://docs.scipy.org/doc/scipy/reference/generated/scipy.ndimage.gaussian_filter.html

            Args:
                tsigma: float
                    Gaussian kernel standard deviation along time axis. Must be strictly positive.
                fsigma: float
                    Gaussian kernel standard deviation along frequency axis.

            Examples:
            
            >>> from ketos.audio_processing.spectrogram import Spectrogram
            >>> from ketos.audio_processing.audio import AudioSignal
            >>> import matplotlib.pyplot as plt
            >>> # create audio signal
            >>> s = AudioSignal.morlet(rate=1000, frequency=300, width=1)
            >>> # create spectrogram
            >>> spec = MagSpectrogram(s, winlen=0.2, winstep=0.05)
            >>> # show image
            >>> spec.plot()
            <Figure size 640x480 with 2 Axes>
            
            >>> plt.show()
            >>> # apply very small amount (0.01 sec) of horizontal blur
            >>> # and significant amount of vertical blur (30 Hz)  
            >>> spec.blur_gaussian(tsigma=0.01, fsigma=30)
            >>> # show blurred image
            >>> spec.plot()
            <Figure size 640x480 with 2 Axes>

            >>> plt.show()
            
            .. image:: ../../_static/morlet_spectrogram.png

            .. image:: ../../_static/morlet_spectrogram_blurred.png
<<<<<<< HEAD
                :width: 300px
                :align: left
=======

>>>>>>> 8bc1b2f9
        """
        assert tsigma > 0, "tsigma must be strictly positive"

        if fsigma < 0:
            fsigma = 0
        
        sigmaX = tsigma / self.tres
        sigmaY = fsigma / self.fres
        
        self.image = ndimage.gaussian_filter(input=self.image, sigma=(sigmaX,sigmaY))

    def enhance(self, img, a=1, b=1):
        """ Enhance regions of high intensity while suppressing regions of low intensity.

            See :func:`utils.morlet_func`

            Args:
                img : numpy array
                    Image to be processed. 
                a: float
                    Parameter determining which regions of the image will be considered "high intensity" 
                    and which regions will be considered "low intensity".
                b: float
                    Parameter determining how sharpen the transition from "low intensity" to "high intensity" is.

            Example:

        """
        self.image = enhance_image(self.image, a=a, b=b)
    
    def add(self, spec, delay=0, scale=1, make_copy=False, smooth=False, keep_time=False, t_scale=1, f_scale=1, **kwargs):
        """ Add another spectrogram on top of this spectrogram.

            Meta-data (e.g. annotations) will also be added.

            The spectrograms must have the same time and frequency resolution.
            The output spectrogram always has the same dimensions (time x frequency) as the original spectrogram.

            Args:
                spec: Spectrogram
                    Spectrogram to be added
                delay: float
                    Shift the spectrograms by this many seconds
                scale: float
                    Scaling factor for spectrogram to be added 
                make_copy: bool
                    Make a copy of the spectrogram that is being added, so that the instance provided as input argument 
                    to the method is unchanged.       
                smooth: bool
                    Smoothen the edges of the spectrogram that is being added.
                keep_time: bool
                    If True, the extracted segments keep the time from the present instance. 
                    If False, the time axis of each extracted segment starts at t=0
                t_scale: float
                    Scale the time axis of the spectrogram that is being added by this factor
                f_scale: float
                    Scale the frequency axis of the spectrogram that is being added by this factor

            Optional args:
                smooth_par: int
                    This parameter can be used to control the amount of smoothing.
                    A value of 1 gives the largest effect. The larger the value, the smaller 
                    the effect.

            Example:
                >>> # read audio file
                >>> from ketos.audio_processing.audio import AudioSignal
                >>> aud = AudioSignal.from_wav('ketos/tests/assets/grunt1.wav')
                >>> # compute the spectrogram
                >>> from ketos.audio_processing.spectrogram import MagSpectrogram
                >>> spec = MagSpectrogram(aud, winlen=0.2, winstep=0.02, decibel=True)
                >>> # keep only frequencies below 800 Hz
                >>> spec.crop(fhigh=800)
                >>> # make a copy
                >>> spec_copy = spec.copy()
                >>> # perform tonal noise reduction on copied spectrogram and crop time
                >>> spec_copy.tonal_noise_reduction()
                >>> spec_copy.crop(tlow=0.9, thigh=1.7)
                >>> # show orignal spectrogram
                >>> fig = spec.plot()
                >>> fig.savefig("ketos/tests/assets/tmp/grunt1_orig.png")
                >>> # place the tonal-noise-corrected and cropped spectrogram on top of 
                >>> # the original spectrogram, shifted by 1.8 seconds
                >>> spec.add(spec_copy, delay=1.8)
                >>> fig = spec.plot()
                >>> fig.savefig("ketos/tests/assets/tmp/grunt1_added.png")

                .. image:: ../../../../ketos/tests/assets/tmp/grunt1_orig.png
<<<<<<< HEAD
                    :width: 250px
                    :align: center

                .. image:: ../../../../ketos/tests/assets/tmp/grunt1_added.png
                    :width: 250px
                    :align: center
=======

                .. image:: ../../../../ketos/tests/assets/tmp/grunt1_added.png
>>>>>>> 8bc1b2f9

        """
        assert self.tres == spec.tres, 'It is not possible to add spectrograms with different time resolutions'
        assert self.fres == spec.fres, 'It is not possible to add spectrograms with different frequency resolutions'

        # make copy
        if make_copy:
            sp = spec.copy()
        else:
            sp = spec

        # stretch/squeeze
        sp._scale_time_axis(scale=t_scale, preserve_shape=False)
        sp._scale_freq_axis(scale=f_scale, preserve_shape=True)

        # crop spectrogram
        if delay < 0:
            tlow = sp.tmin - delay
        else:
            tlow = sp.tmin
        thigh = sp.tmin + self.duration() - delay  

        sp.crop(tlow, thigh, self.fmin, self.fmax(), keep_time=keep_time)

        # fade-in/fade-out
        if smooth:

            smooth_par = 5
            if 'smooth_par' in kwargs.keys():
                smooth_par = kwargs['smooth_par']

            sigmas = 3
            p = 2 * np.ceil(smooth_par)
            nt = sp.tbins()
            if nt % 2 == 0:
                mu = nt / 2.
            else:
                mu = (nt - 1) / 2
            sigp = np.power(mu, p) / np.power(sigmas, 2)
            t = np.arange(nt)
            envf = np.exp(-np.power(t-mu, p) / (2 * sigp)) # envelop function = exp(-x^p/2*a^p)
            for i in range(sp.fbins()):
                sp.image[:,i] *= envf # multiply rows by envelope function

        # add
        nt = sp.tbins()
        nf = sp.fbins()
        t1 = self._find_tbin(self.tmin + delay)
        f1 = self._find_fbin(sp.fmin)
        self.image[t1:t1+nt,f1:f1+nf] += scale * sp.image

        # add annotations
        sp._shift_annotations(delay=delay)
        self.annotate(labels=sp.labels, boxes=sp.boxes)

        n = self.image.shape[0]
        self.time_vector = self.tmin + self.tres * np.arange(n)
        self.file_vector = np.zeros(n)
        self.file_dict = {0: 'fake'}

    def _scale_time_axis(self, scale, preserve_shape=True):
        """ Scale the spectrogram's time axis by a constant factor

            If preserve_shape is False, this operation simply stretches (scale > 1)
            or squeezes (scale < 1) the spectrogram lengthwise (i.e. along the time axis) 
            by the specified scale factor.  

            If preserve_shape is True, the effect of this operation is to stretch or 
            squeeze the spectrogram lengthwise by the specified scale factor, then

                i) if stretched, remove the section that extends beyond the original length
                ii) if squeezed, extend the spectrogram so that its length matches that of 
                the original spectrogram by appending to it part of the original spectrogram

            Args:
                scale: float
                    Scaling factor
                preserve_shape: bool
                    If True, the time axis will have the same length after rescaling as it had before.
                    If False, the length will change.

        """
        flip_pad = False

        if scale == 1:
            return
        
        else:
            n = self.image.shape[0]
            scaled_image = rescale(self.image, (scale, 1), anti_aliasing=True, multichannel=False)
            dn = n - scaled_image.shape[0]

            if not preserve_shape:
                self.image = scaled_image

            else:
                if dn < 0:
                    self.image = scaled_image[:n,:]
                
                elif dn > 0:
                    pad = self.image[n-dn:,:]
                    if flip_pad: 
                        pad = np.flip(pad, axis=0)
                    
                    self.image = np.concatenate((scaled_image, pad), axis=0)

                assert self.image.shape[0] == n, 'Ups. Something went wrong while attempting to rescale the time axis.'                

        # update annotations
        self._scale_annotations(scale)

    def _scale_freq_axis(self, scale, preserve_shape=True):
        """ Scale the spectrogram's frequency axis by a constant factor

            If preserve_shape is False, this operation simply stretches (scale > 1)
            or squeezes (scale < 1) the spectrogram heightwise (i.e. along the frequency axis) 
            by the specified scale factor.  

            If preserve_shape is True, the effect of this operation is to stretch or 
            squeeze the spectrogram heightwise by the specified scale factor, then

                i) if stretched, remove the section that extends beyond the original height
                ii) if squeezed, extend the spectrogram so that its height matches that of 
                the original spectrogram by appending to it part of the original spectrogram

            Args:
                scale: float
                    Scaling factor
                preserve_shape: bool
                    If True, the time axis will have the same height after rescaling as it had before.
                    If False, the height will change.

        """
        pad_with_gaussian_noise = False
        flip_pad = False

        if scale == 1:
            return
        
        else:
            n = self.image.shape[1]
            scaled_image = rescale(self.image, (1, scale), anti_aliasing=True, multichannel=False, mode='constant')
            dn = n - scaled_image.shape[1]

            if not preserve_shape:
                self.image = scaled_image

            else:
                if dn < 0:
                    self.image = scaled_image[:,:n]
                
                elif dn > 0:
                    pad = self.image[:,n-dn:]
                    if flip_pad: 
                        pad = np.flip(pad, axis=1)

                    if pad_with_gaussian_noise:
                        mean = np.mean(self.image, axis=1)
                        std = np.std(self.image, axis=1)
                        pad = np.zeros(shape=(self.image.shape[0],dn))
                        for i, (m,s) in enumerate(zip(mean, std)):
                            pad[i,:] = np.random.normal(loc=m, scale=s, size=(1,dn))

                    # pad image
                    self.image = np.concatenate((scaled_image, pad), axis=1)

                assert self.image.shape[1] == n, 'Ups. Something went wrong while attempting to rescale the frequency axis.'                

    def append(self, spec):
        """ Append another spectrogram to this spectrogram.

            Includes any meta-data associated with the spectrogram (e.g. annotations).

            The spectrograms must have the same time and frequency resolutions and share the same frequency range.

            Args:
                spec: Spectrogram
                    Spectrogram to be appended
        """
        assert self.tres == spec.tres, 'It is not possible to append spectrograms with different time resolutions'
        assert self.fres == spec.fres, 'It is not possible to append spectrograms with different frequency resolutions'

        assert np.all(self.image.shape[1] == spec.image.shape[1]), 'It is not possible to add spectrograms with different frequency range'

        # add annotations
        spec._shift_annotations(delay=self.duration())
        self.annotate(labels=spec.labels, boxes=spec.boxes)

        # add time and file info
        self.time_vector = np.append(self.time_vector, spec.time_vector)

        # join dictionaries
        new_keys = {}
        for it in spec.file_dict.items():
            key = it[0]
            value = it[1]
            if value not in self.file_dict.values():
                n = len(self.file_dict)
                self.file_dict[n] = value
                new_keys[key] = n
            else:
                existing_key = self._get_key(file=value)
                new_keys[key] = existing_key

        # update keys
        file_vec = list()
        for f in spec.file_vector:
            file_vec.append(new_keys[f])

        # join file vectors
        self.file_vector = np.append(self.file_vector, file_vec)

        # append image
        self.image = np.append(self.image, spec.image, axis=0)

    def _get_key(self, file):
        res = None
        for it in self.file_dict.items():
            key = it[0]
            value = it[1]
            if file == value:
                res = key

        return res

    def plot(self, label=None, pred=None, feat=None, conf=None):
        """ Plot the spectrogram with proper axes ranges and labels.

            Optionally, also display selected label, binary predictions, features, and confidence levels.

            All plotted quantities share the same time axis, and are assumed to span the 
            same period of time as the spectrogram.

            Note: The resulting figure can be shown (fig.show())
            or saved (fig.savefig(file_name))

            Args:
                spec: Spectrogram
                    spectrogram to be plotted
                label: int
                    Label of interest
                pred: 1d array
                    Binary prediction for each time bin in the spectrogram
                feat: 2d array
                    Feature vector for each time bin in the spectrogram
                conf: 1d array
                    Confidence level of prediction for each time bin in the spectrogram
            
            Returns:
            fig: matplotlib.figure.Figure
            A figure object.

            Example:
                >>> # extract saved spectrogram from database file
                >>> import tables
                >>> import ketos.data_handling.database_interface as di
                >>> db = tables.open_file("ketos/tests/assets/cod.h5", "r") 
                >>> table = di.open_table(db, "/sig") 
                >>> spectrogram = di.load_specs(table)[0]
                >>> db.close()
                >>> 
                >>> # plot the spectrogram and label '1'
                >>> import matplotlib.pyplot as plt
                >>> fig = spectrogram.plot(label=1)
                >>> plt.show()
        """
        nrows = 1
        if (label is not None): 
            nrows += 1
        if (pred is not None): 
            nrows += 1
        if (feat is not None): 
            nrows += 1
        if (conf is not None): 
            nrows += 1

        if nrows == 1:
            figsize=(6.4, 4.8)
        else:
            figsize=(8, 1+1.5*nrows)            
        
        fig, ax = plt.subplots(nrows=nrows, ncols=1, figsize=figsize, sharex=True)

        if nrows == 1:
            ax0 = ax
        else:
            ax0 = ax[-1]

        t1 = self.tmin
        t2 = self.tmin+self.duration()

        # spectrogram
        x = self.image
        img_plot = ax0.imshow(x.T, aspect='auto', origin='lower', extent=(t1, t2, self.fmin, self.fmax()))
        ax0.set_xlabel('Time (s)')
        ax0.set_ylabel('Frequency (Hz)')
        fig.colorbar(img_plot, ax=ax0, format='%+2.0f dB')

        row = -2

        # labels
        if label is not None:
            labels = self.get_label_vector(label)
            n = len(labels)
            t_axis = np.arange(n, dtype=float)
            dt = self.duration() / n
            t_axis *= dt 
            t_axis += 0.5 * dt + self.tmin
            ax[row].plot(t_axis, labels, color='C1')
            ax[row].set_xlim(t1, t2)
            ax[row].set_ylim(-0.1, 1.1)
            ax[row].set_ylabel('label')
            fig.colorbar(img_plot, ax=ax[row]).ax.set_visible(False)
            row -= 1

        # predictions
        if pred is not None:
            n = len(pred)
            t_axis = np.arange(n, dtype=float)
            dt = self.duration() / n
            t_axis *= dt 
            t_axis += 0.5 * dt + self.tmin
            ax[row].plot(t_axis, pred, color='C2')
            ax[row].set_xlim(t1, t2)
            ax[row].set_ylim(-0.1, 1.1)
            ax[row].set_ylabel('prediction')
            fig.colorbar(img_plot, ax=ax[row]).ax.set_visible(False)  
            row -= 1

        # feat
        if feat is not None:
            m = np.mean(feat, axis=0)
            idx = np.argwhere(m != 0)
            idx = np.squeeze(idx)
            x = feat[:,idx]
            x = x / np.max(x, axis=0)
            img_plot = ax[row].imshow(x.T, aspect='auto', origin='lower', extent=(t1, t2, 0, 1))
            ax[row].set_ylabel('feature #')
            fig.colorbar(img_plot, ax=ax[row])
            row -= 1

        # confidence
        if conf is not None:
            n = len(conf)
            t_axis = np.arange(n, dtype=float)
            dt = self.duration() / n
            t_axis *= dt 
            t_axis += 0.5 * dt + self.tmin
            ax[row].plot(t_axis, conf, color='C3')
            ax[row].set_xlim(t1, t2)
            ax[row].set_ylim(-0.1, 1.1)
            ax[row].set_ylabel('confidence')
            fig.colorbar(img_plot, ax=ax[row]).ax.set_visible(False)  
            row -= 1

        return fig


class MagSpectrogram(Spectrogram):
    """ Magnitude Spectrogram
    
        The 0th axis is the time axis (t-axis).
        The 1st axis is the frequency axis (f-axis).
        
        Each axis is characterized by a starting value (tmin and fmin)
        and a resolution or bin size (tres and fres).

        Args:
            signal: AudioSignal
                    And instance of the :class:`audio_signal.AudioSignal` class 
            winlen: float
                Window size in seconds
            winstep: float
                Step size in seconds 
            hamming: bool
                Apply Hamming window
            NFFT: int
                Number of points for the FFT. If None, set equal to the number of samples.
            timestamp: datetime
                Spectrogram time stamp (default: None)
            flabels: list of strings
                List of labels for the frequency bins.     
            compute_phase: bool
                Compute phase spectrogram in addition to magnitude spectrogram
            decibel: bool
                Use logarithmic (decibel) scale.
            tag: str
                Identifier, typically the name of the wave file used to generate the spectrogram.
                If no tag is provided, the tag from the audio_signal will be used.
            decibel: bool
                Use logarithmic z axis
    """
    def __init__(self, audio_signal=None, winlen=None, winstep=1, timestamp=None,
                 flabels=None, hamming=True, NFFT=None, compute_phase=False, decibel=False, tag=''):

        super(MagSpectrogram, self).__init__(timestamp=timestamp, tres=winstep, flabels=flabels, tag=tag, decibel=decibel)

        if audio_signal is not None:
            self.image, self.NFFT, self.fres, self.phase_change = self.make_mag_spec(audio_signal, winlen, winstep, hamming, NFFT, timestamp, compute_phase, decibel)
            if tag is '':
                tag = audio_signal.tag

        self.file_dict, self.file_vector, self.time_vector = self._create_tracking_data(tag) 

    def make_mag_spec(self, audio_signal, winlen, winstep, hamming=True, NFFT=None, timestamp=None, compute_phase=False, decibel=False):
        """ Create magnitude spectrogram from audio signal
        
            Args:
                signal: AudioSignal
                    Audio signal 
                winlen: float
                    Window size in seconds
                winstep: float
                    Step size in seconds 
                hamming: bool
                    Apply Hamming window
                NFFT: int
                    Number of points for the FFT. If None, set equal to the number of samples.
                timestamp: datetime
                    Spectrogram time stamp (default: None)
                compute_phase: bool
                    Compute phase spectrogram in addition to magnitude spectrogram
                decibel: bool
                    Use logarithmic (decibel) scale.

            Returns:
                (image, NFFT, fres):numpy.array,int, int
                A tuple with the resulting magnitude spectrogram, the NFFT, the frequency resolution
                and the phase spectrogram (only if compute_phase=True).
        """

        image, NFFT, fres, phase_change = self._make_spec(audio_signal, winlen, winstep, hamming, NFFT, timestamp, compute_phase, decibel)
        
        return image, NFFT, fres, phase_change

    def audio_signal(self):
        """ Generate audio signal from magnitude spectrogram

            Note that the current implementation does not account for the effect of 
            the Hamming window function, nor does it take into account phase 
            information. 

            An improved implementation is planned for release 2.0.0.
            
            Returns:
                a: AudioSignal
                    Audio signal
        """
        y = np.fft.irfft(self.image)
        d = self.tres * self.fres * (y.shape[1] + 1)
        N = int(np.ceil(y.shape[0] * d))
        s = np.zeros(N)
        for i in range(y.shape[0]):
            i0 = i * d
            for j in range(0, y.shape[1]):
                k = int(np.ceil(i0 + j))
                if k < N:
                    s[k] += y[i,j]
        rate = int(np.ceil((N+1) / self.duration()))
        a = AudioSignal(rate=rate, data=s[:N])
        return a


class PowerSpectrogram(Spectrogram):
    """ Creates a Power Spectrogram from an :class:`audio_signal.AudioSignal`
    
        The 0th axis is the time axis (t-axis).
        The 1st axis is the frequency axis (f-axis).
        
        Each axis is characterized by a starting value (tmin and fmin)
        and a resolution or bin size (tres and fres).

        Args:
            signal: AudioSignal
                    And instance of the :class:`audio_signal.AudioSignal` class 
            winlen: float
                Window size in seconds
            winstep: float
                Step size in seconds 
            hamming: bool
                Apply Hamming window
            NFFT: int
                Number of points for the FFT. If None, set equal to the number of samples.
            timestamp: datetime
                Spectrogram time stamp (default: None)
            flabels:list of strings
                List of labels for the frequency bins.
            compute_phase: bool
                Compute phase spectrogram in addition to power spectrogram                        
            decibel: bool
                Use logarithmic (decibel) scale.
            tag: str
                Identifier, typically the name of the wave file used to generate the spectrogram
            decibel: bool
                Use logarithmic z axis
    """
    def __init__(self, audio_signal, winlen, winstep,flabels=None,
                 hamming=True, NFFT=None, timestamp=None, compute_phase=False, decibel=False, tag=''):

        super(PowerSpectrogram, self).__init__(timestamp=timestamp, tres=winstep, flabels=flabels, tag=tag, decibel=decibel)

        if audio_signal is not None:
            self.image, self.NFFT, self.fres, self.phase_change = self.make_power_spec(audio_signal, winlen, winstep, hamming, NFFT, timestamp, compute_phase, decibel)
            if tag is '':
                tag = audio_signal.tag

        self.file_dict, self.file_vector, self.time_vector = self._create_tracking_data(tag) 

    def make_power_spec(self, audio_signal, winlen, winstep, hamming=True, NFFT=None, timestamp=None, compute_phase=False, decibel=False):
        """ Create spectrogram from audio signal
        
            Args:
                signal: AudioSignal
                    Audio signal 
                winlen: float
                    Window size in seconds
                winstep: float
                    Step size in seconds 
                hamming: bool
                    Apply Hamming window
                NFFT: int
                    Number of points for the FFT. If None, set equal to the number of samples.
                timestamp: datetime
                    Spectrogram time stamp (default: None)
                compute_phase: bool
                    Compute phase spectrogram in addition to power spectrogram
                decibel: bool
                    Use logarithmic (decibel) scale.

            Returns:
                (power_spec, NFFT, fres, phase):numpy.array,int,int,numpy.array
                A tuple with the resulting power spectrogram, the NFFT, the frequency resolution, 
                and the phase spectrogram (only if compute_phase=True).
        """

        image, NFFT, fres, phase_change = self._make_spec(audio_signal, winlen, winstep, hamming, NFFT, timestamp, compute_phase, decibel)
        power_spec = (1.0/NFFT) * (image ** 2)
        
        return power_spec, NFFT, fres, phase_change

       
    
class MelSpectrogram(Spectrogram):
    """ Creates a Mel Spectrogram from an :class:`audio_signal.AudioSignal`
    
        The 0th axis is the time axis (t-axis).
        The 1st axis is the frequency axis (f-axis).
        
        Each axis is characterized by a starting value (tmin and fmin)
        and a resolution or bin size (tres and fres).

        Args:
            signal: AudioSignal
                    And instance of the :class:`audio_signal.AudioSignal` class 
            winlen: float
                Window size in seconds
            winstep: float
                Step size in seconds 
            hamming: bool
                Apply Hamming window
            NFFT: int
                Number of points for the FFT. If None, set equal to the number of samples.
            timestamp: datetime
                Spectrogram time stamp (default: None)
            flabels: list of strings
                List of labels for the frequency bins.
            tag: str
                Identifier, typically the name of the wave file used to generate the spectrogram
            decibel: bool
                Use logarithmic z axis
    """


    def __init__(self, audio_signal, winlen, winstep,flabels=None, hamming=True, 
                 NFFT=None, timestamp=None, tag='', decibel=False, **kwargs):

        super(MelSpectrogram, self).__init__(timestamp=timestamp, tres=winstep, flabels=flabels, tag=tag, decibel=decibel)

        if audio_signal is not None:
            self.image, self.filter_banks, self.NFFT, self.fres = self.make_mel_spec(audio_signal, winlen, winstep, hamming=hamming, NFFT=NFFT, timestamp=timestamp, **kwargs)
            if tag is '':
                tag = audio_signal.tag

        self.file_dict, self.file_vector, self.time_vector = self._create_tracking_data(tag) 


    def make_mel_spec(self, audio_signal, winlen, winstep, n_filters=40,
                         n_ceps=20, cep_lifter=20, hamming=True, NFFT=None, timestamp=None):
        """ Create a Mel spectrogram from audio signal
    
        Args:
            signal: AudioSignal
                Audio signal 
            winlen: float
                Window size in seconds
            winstep: float
                Step size in seconds 
            n_filters: int
                The number of filters in the filter bank.
            n_ceps: int
                The number of Mel-frequency cepstrums.
            cep_lifters: int
                The number of cepstum filters.
            hamming: bool
                Apply Hamming window
            NFFT: int
                Number of points for the FFT. If None, set equal to the number of samples.
            timestamp: datetime
                Spectrogram time stamp (default: None)

        Returns:
            mel_spec: numpy.array
                Array containing the Mel spectrogram
            filter_banks: numpy.array
                Array containing the filter banks
            NFFT: int
                The number of points used for creating the magnitude spectrogram
                (Calculated if not given)
            fres: int
                The calculated frequency resolution
           
        """

        image, NFFT, fres, _ = self._make_spec(audio_signal, winlen, winstep, hamming, NFFT, timestamp, decibel=False)
        power_spec = (1.0/NFFT) * (image ** 2)
        
        low_freq_mel = 0
        high_freq_mel = (2595 * np.log10(1 + (audio_signal.rate / 2) / 700))  # Convert Hz to Mel
        mel_points = np.linspace(low_freq_mel, high_freq_mel, n_filters + 2)  # Equally spaced in Mel scale
        hz_points = (700 * (10**(mel_points / 2595) - 1))  # Convert Mel to Hz
        bin = np.floor((NFFT + 1) * hz_points / audio_signal.rate)

        fbank = np.zeros((n_filters, int(np.floor(NFFT / 2 + 1))))
        for m in range(1, n_filters + 1):
            f_m_minus = int(bin[m - 1])   # left
            f_m = int(bin[m])             # center
            f_m_plus = int(bin[m + 1])    # right

            for k in range(f_m_minus, f_m):
                fbank[m - 1, k] = (k - bin[m - 1]) / (bin[m] - bin[m - 1])
            for k in range(f_m, f_m_plus):
                fbank[m - 1, k] = (bin[m + 1] - k) / (bin[m + 1] - bin[m])

        filter_banks = np.dot(power_spec, fbank.T)
        filter_banks = np.where(filter_banks == 0, np.finfo(float).eps, filter_banks)  # Numerical Stability
        filter_banks = 20 * np.log10(filter_banks)  # dB
        
        
        mel_spec = dct(filter_banks, type=2, axis=1, norm='ortho')[:, 1 : (n_ceps + 1)] # Keep 2-13
                
        (nframes, ncoeff) = mel_spec.shape
        n = np.arange(ncoeff)
        lift = 1 + (cep_lifter / 2) * np.sin(np.pi * n / cep_lifter)
        mel_spec *= lift  
        
        return mel_spec, filter_banks, NFFT, fres

    def plot(self, filter_bank=False):
        """ Plot the spectrogram with proper axes ranges and labels.

            Note: The resulting figure can be shown (fig.show())
            or saved (fig.savefig(file_name))

            Args:
                filter_bank: bool
                    Plot the filter banks if True. If false (default) print the mel spectrogram.
            
            Returns:
            fig: matplotlib.figure.Figure
            A figure object.

        """
        if filter_bank:
            img = self.filter_banks
        else:
            img = self.image

        fig, ax = plt.subplots()
        img_plot = ax.imshow(img.T,aspect='auto',origin='lower',extent=(self.tmin,self.tmin+self.duration(),self.fmin,self.fmax()))
        ax.set_xlabel('Time (s)')
        ax.set_ylabel('Frequency (Hz)')
        if self.decibel:
            fig.colorbar(img_plot,format='%+2.0f dB')
        else:
            fig.colorbar(img_plot,format='%+2.0f')  
        return fig<|MERGE_RESOLUTION|>--- conflicted
+++ resolved
@@ -1642,12 +1642,7 @@
             .. image:: ../../_static/morlet_spectrogram.png
 
             .. image:: ../../_static/morlet_spectrogram_blurred.png
-<<<<<<< HEAD
-                :width: 300px
-                :align: left
-=======
-
->>>>>>> 8bc1b2f9
+
         """
         assert tsigma > 0, "tsigma must be strictly positive"
 
@@ -1736,17 +1731,8 @@
                 >>> fig.savefig("ketos/tests/assets/tmp/grunt1_added.png")
 
                 .. image:: ../../../../ketos/tests/assets/tmp/grunt1_orig.png
-<<<<<<< HEAD
-                    :width: 250px
-                    :align: center
 
                 .. image:: ../../../../ketos/tests/assets/tmp/grunt1_added.png
-                    :width: 250px
-                    :align: center
-=======
-
-                .. image:: ../../../../ketos/tests/assets/tmp/grunt1_added.png
->>>>>>> 8bc1b2f9
 
         """
         assert self.tres == spec.tres, 'It is not possible to add spectrograms with different time resolutions'
