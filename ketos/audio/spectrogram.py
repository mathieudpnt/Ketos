--- conflicted
+++ resolved
@@ -323,13 +323,8 @@
     # create Waveform object
     audio = Waveform(data=x, rate=rate, filename=id, offset=offset)
 
-<<<<<<< HEAD
     # to avoid padding twice, set offset to 0
     seg_args['offset_len'] = 0
-=======
-    # normalize
-    if normalize_wav: audio.normalize()
->>>>>>> cfcbf1e2
 
     return audio, seg_args
 
@@ -851,11 +846,7 @@
     def from_wav(cls, path, window, step, channel=0, rate=None,
             window_func='hamming', offset=0, duration=None,
             resample_method='scipy', freq_min=None, freq_max=None,
-<<<<<<< HEAD
             id=None, **kwargs):
-=======
-            id=None, normalize_wav=False):
->>>>>>> cfcbf1e2
         """ Create magnitude spectrogram directly from wav file.
 
             The arguments offset and duration can be used to select a portion of the wav file.
@@ -1089,11 +1080,7 @@
     def from_wav(cls, path, window, step, channel=0, rate=None,
             window_func='hamming', offset=0, duration=None,
             resample_method='scipy', freq_min=None, freq_max=None,
-<<<<<<< HEAD
             id=None, **kwargs):            
-=======
-            id=None, normalize_wav=False):            
->>>>>>> cfcbf1e2
         """ Create power spectrogram directly from wav file.
 
             The arguments offset and duration can be used to select a portion of the wav file.
@@ -1288,11 +1275,7 @@
     def from_wav(cls, path, window, step, channel=0, rate=None,\
             window_func='hamming', num_filters=40, num_ceps=20, cep_lifter=20,\
             offset=0, duration=None, resample_method='scipy',
-<<<<<<< HEAD
             id=None, **kwargs):            
-=======
-            id=None, normalize_wav=False):            
->>>>>>> cfcbf1e2
         """ Create Mel spectrogram directly from wav file.
 
             The arguments offset and duration can be used to select a portion of the wav file.
@@ -1513,11 +1496,7 @@
     @classmethod
     def from_wav(cls, path, step, bins_per_oct, freq_min=1, freq_max=None,
         channel=0, rate=None, window_func='hann', offset=0, duration=None,
-<<<<<<< HEAD
         resample_method='scipy', id=None, **kwargs):
-=======
-        resample_method='scipy', id=None, normalize_wav=False):
->>>>>>> cfcbf1e2
         """ Create CQT spectrogram directly from wav file.
 
             The arguments offset and duration can be used to select a segment of the audio file.
