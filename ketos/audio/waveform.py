--- conflicted
+++ resolved
@@ -216,15 +216,6 @@
             std = np.std(data)
             if std > 0: data = (data - np.mean(data)) / std
 
-<<<<<<< HEAD
-        if id is None: id = os.path.basename(path)
-            
-        if normalize_wav: 
-            std = np.std(data)
-            if std > 0: data = (data - np.mean(data)) / std
-
-=======
->>>>>>> e981d93d
         return cls(rate=rate, data=data, filename=id, offset=offset)
 
     @classmethod
