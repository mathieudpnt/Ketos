--- conflicted
+++ resolved
@@ -92,11 +92,7 @@
 
     @classmethod
     def from_wav(cls, path, channel=0, rate=None, offset=0, duration=None, resample_method='scipy',
-<<<<<<< HEAD
         id=None, **kwargs):
-=======
-        id=None, normalize_wav=False):
->>>>>>> cfcbf1e2
         """ Load audio data from wave file.
 
             If `duration` (and `offset`) are specified and `offset + duration` exceeds the 
