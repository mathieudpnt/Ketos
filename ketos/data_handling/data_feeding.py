--- conflicted
+++ resolved
@@ -185,13 +185,8 @@
 
         self.from_memory = x is not None and y is not None
         self.annot_in_data_table = annot_in_data_table
-<<<<<<< HEAD
         self.filter = filter
         
-=======
-
-       
->>>>>>> 059126b9
 
         if self.from_memory:
             check_data_sanity(x, y)
