--- conflicted
+++ resolved
@@ -645,8 +645,7 @@
          parsed_boxes[parsed_boxes == -99] = math.inf
     parsed_boxes = parsed_boxes.tolist()
     
-<<<<<<< HEAD
-    return boxes
+    return parsed_boxes
 
 def create_spec_database(output_file, input_dir, annotations_file=None,\
         sampling_rate=None, channel=0, window_size=0.2, step_size=0.02, duration=None,\
@@ -989,7 +988,4 @@
         if self.file is None:
             fname = self.base + '_{:03d}'.format(self.file_counter) + self.ext
             self.file = tables.open_file(fname, 'w')
-            self.file_counter += 1
-=======
-    return parsed_boxes
->>>>>>> 766e7a85
+            self.file_counter += 1