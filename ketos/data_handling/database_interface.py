--- conflicted
+++ resolved
@@ -789,17 +789,6 @@
 
         # read audio
         a = AudioSignal.from_wav(path=f, channel=channel)  
-<<<<<<< HEAD
-=======
-        if sampling_rate is not None:
-            a.resample(new_rate=sampling_rate) 
-
-        # compute the spectrogram
-        if not cqt:
-            s = MagSpectrogram(audio_signal=a, winlen=window_size, winstep=step_size, decibel=True) 
-        else:
-            s = CQTSpectrogram(audio_signal=a, winstep=step_size, fmin=flow, fmax=fhigh, bins_per_octave=bins_per_octave, decibel=True)
->>>>>>> 38c7b1ea
 
         # add annotations
         if areader is not None:
@@ -825,7 +814,10 @@
                 seg.resample(new_rate=sampling_rate) 
 
             # compute the spectrogram
-            s = MagSpectrogram(audio_signal=seg, winlen=window_size, winstep=step_size, decibel=True) 
+            if not cqt:
+                s = MagSpectrogram(audio_signal=seg, winlen=window_size, winstep=step_size, decibel=True) 
+            else:
+                s = CQTSpectrogram(audio_signal=seg, winstep=step_size, fmin=flow, fmax=fhigh, bins_per_octave=bins_per_octave, decibel=True)
 
             # crop frequencies
             s.crop(flow=flow, fhigh=fhigh) 
