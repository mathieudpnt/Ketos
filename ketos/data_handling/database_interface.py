""" database_interface module within the ketos library

    This module provides functions to create and use HDF5 databases as storage for acoustic data. 

    Authors: Fabio Frazao and Oliver Kirsebom
    Contact: fsfrazao@dal.ca, oliver.kirsebom@dal.ca
    Organization: MERIDIAN (https://meridian.cs.dal.ca/)
    Team: Acoustic data analytics, Institute for Big Data Analytics, Dalhousie University
    Project: ketos
             Project goal: The ketos library provides functionalities for handling data, processing audio signals and
             creating deep neural networks for sound detection and classification projects.
     
    License: GNU GPLv3

        This program is free software: you can redistribute it and/or modify
        it under the terms of the GNU General Public License as published by
        the Free Software Foundation, either version 3 of the License, or
        (at your option) any later version.

        This program is distributed in the hope that it will be useful,
        but WITHOUT ANY WARRANTY; without even the implied warranty of
        MERCHANTABILITY or FITNESS FOR A PARTICULAR PURPOSE.  See the
        GNU General Public License for more details.

        You should have received a copy of the GNU General Public License
        along with this program.  If not, see <https://www.gnu.org/licenses/>.

"""
import tables
import os
import ast
import math
import numpy as np
from ketos.utils import tostring
from ketos.audio_processing.audio import AudioSignal
from ketos.audio_processing.spectrogram import Spectrogram,MagSpectrogram,PowerSpectrogram, MelSpectrogram

def open_table(h5file, table_path):
    """ Open a table from an HDF5 file.
        
        Args:
            h5file: tables.file.File object
                HDF5 file handler.
            table_path: str
                The table's full path.

        Raises: 
            NoSuchNodeError if table does not exist.

        Returns:
            table: table.Table object or None
                The table, if it exists. Otherwise, raises an exeption and returns None.

        Examples:
            >>> import tables
            >>> from ketos.data_handling.database_interface import open_table
            >>>
            >>> h5file = tables.open_file("ketos/tests/assets/15x_same_spec.h5", 'r')
            >>> data = open_table(h5file, "/train/species1")
            >>> #data is a pytables 'Table' object
            >>> type(data)
            <class 'tables.table.Table'>
            >>>
            >>> # with 15 items (rows)
            >>> data.nrows
            15
            >>> h5file.close()
        
    """
    try:
       table = h5file.get_node(table_path)
    
    except tables.NoSuchNodeError:  
        print('Attempt to open non-existing table {0} in file {1}'.format(table_path, h5file))
        raise
        table = None

    return table

def create_table(h5file, path, name, shape, max_annotations=10, chunkshape=None, verbose=False):
    """ Create a new table.
        
        If the table already exists, open it.

        Args:
            h5file: tables.file.File object
                HDF5 file handler.
            path: str
                The group where the table will be located. Ex: '/features/spectrograms'
            name: str
                The name of the table.
            shape : tuple (ints)
                The shape of the audio signal (n_samples) or spectrogram (n_rows,n_cols) 
                to be stored in the table. Optionally, a third integer can be added if the 
                spectrogram has multiple channels (n_rows, n_cols, n_channels).
            max_annotations: int
                Maximum number of annotations allowed for any of the items in this table.
            chunkshape: tuple
                The chunk shape to be used for compression

        Returns:
            table: table.Table object
                The created/open table.    

        Examples:

            >>> import tables
            >>> from ketos.data_handling.database_interface import create_table
            >>>
            >>> # Open a connection to the database
            >>> h5file = tables.open_file("ketos/tests/assets/tmp/database1.h5", 'w')
            >>> # Create 'table1' within 'group1'
            >>> my_table = create_table(h5file, "/group1/", "table1", shape=(64,20)) 
            >>> # Show the table description, with the field names (columns)
            >>> # and information about types and shapes
            >>> my_table
            /group1/table1 (Table(0,), fletcher32, shuffle, zlib(1)) ''
              description := {
              "boxes": StringCol(itemsize=421, shape=(), dflt=b'', pos=0),
              "data": Float32Col(shape=(64, 20), dflt=0.0, pos=1),
              "file_vector": UInt8Col(shape=(64,), dflt=0, pos=2),
              "files": StringCol(itemsize=100, shape=(), dflt=b'', pos=3),
              "id": StringCol(itemsize=25, shape=(), dflt=b'', pos=4),
              "labels": StringCol(itemsize=31, shape=(), dflt=b'', pos=5),
              "time_vector": Float32Col(shape=(64,), dflt=0.0, pos=6)}
              byteorder := 'little'
              chunkshape := (21,)
            >>>
            >>> h5file.close()
            
    """
    max_annotations = max(1, int(max_annotations))

    try:
       group = h5file.get_node(path)
    
    except tables.NoSuchNodeError:
        if verbose:
            print("group '{0}' not found. Creating it now...".format(path))
    
        if path.endswith('/'): 
            path = path[:-1]

        group_name = os.path.basename(path)
        path = path.split(group_name)[0]
        if path.endswith('/'): 
             path = path[:-1]
        
        group = h5file.create_group(path, group_name, createparents=True)
        
    try:
       table = h5file.get_node("{0}/{1}".format(path, name))
    
    except tables.NoSuchNodeError:    
        filters = tables.Filters(complevel=1, fletcher32=True)
        labels_len = 2 + max_annotations * 3 - 1 # assumes that labels have at most 2 digits (i.e. 0-99)
        boxes_len = 2 + max_annotations * (6 + 4*9) - 1 # assumes that box values have format xxxxx.xxx  
        descrip = table_description(shape=shape, labels_len=labels_len, boxes_len=boxes_len)
        table = h5file.create_table(group, "{0}".format(name), descrip, filters=filters, chunkshape=chunkshape)

    return table

def table_description(shape, id_len=25, labels_len=100, boxes_len=100, files_len=100):
    """ Create the class that describes the table structure for the HDF5 database.

        The columns in the table are described as the class Attributes (see Attr section below)
             
        Args:
            shape : tuple (ints)
                The shape of the audio signal (n_samples) or spectrogram (n_rows,n_cols) 
                to be stored in the table. Optionally, a third integer can be added if the 
                spectrogram has multiple channels (n_rows, n_cols, n_channels).
            id_len : int
                The number of characters for the 'id' field
            labels_len : int
                The number of characters for the 'labels' field
            boxes_len : int
                The number of characters for the 'boxes' field
            files_len: int
                The number of characters for the 'files' field.


        Attr:
            id: A string column to store a unique identifier for each entry
            labels: A string column to store the labels associated with each entry
                    Conventional format: '[1], [2], [1]'
            data: A Float32  columns to store arrays with shape defined by the 'shape' argument
            boxes: A string column to store the coordinates (as start time, end time, start frequency, end frequency)\
                    of the acoustic events labelled in the 'labels' field.
                    Conventional format: '[[2, 5, 200, 400],[8, 14, 220, 450],[21, 25, 200, 400]]'
                    Where the first box correspond to the first label ([1]), the second box to the second label ([2]) and so forth. 
            files: A string column to store file names. In case the spectrogram is created from multiple files, this field stores all of them.
            file_vector: An Int8 column to store an array with length equal to the number of bins in the spectrogram.
                         Each value indicates the file that originated that bin, with 0 representing the first file listed in the 'files' field, 1 the second and so on. 
            time_vector: A Float32 column to store an array with length equal to the number of bins in the spectrogram. The array maps each bin to the time (seconds from start) in the original audio file (as stored in the file_vector_field)


        Results:
            TableDescription: class (tables.IsDescription)
                The class describing the table structure to be used when creating tables that 
                will store images in the HDF5 database.

        Examples:
            >>> from ketos.data_handling.database_interface import table_description
            >>> # create a table description with shape (64,20)
            >>> descr =  table_description(shape=(64,20))
            >>> descr.columns
            {'id': StringCol(itemsize=25, shape=(), dflt=b'', pos=None), 'labels': StringCol(itemsize=100, shape=(), dflt=b'', pos=None), 'data': Float32Col(shape=(64, 20), dflt=0.0, pos=None), 'boxes': StringCol(itemsize=100, shape=(), dflt=b'', pos=None), 'files': StringCol(itemsize=100, shape=(), dflt=b'', pos=None), 'file_vector': UInt8Col(shape=(64,), dflt=0, pos=None), 'time_vector': Float32Col(shape=(64,), dflt=0.0, pos=None)}


    """
    class TableDescription(tables.IsDescription):
            id = tables.StringCol(id_len)
            labels = tables.StringCol(labels_len)
            data = tables.Float32Col(shape)
            boxes = tables.StringCol(boxes_len) 
            files = tables.StringCol(files_len)
            file_vector = tables.UInt8Col(shape[0])
            time_vector = tables.Float32Col(shape[0])
    
    return TableDescription

def write_spec(table, spec, id=None):
    """ Write data into the HDF5 table.

        Note: If the id field is left blank, it 
        will be replaced with the tag attribute.

        Args:
            table: tables.Table
                Table in which the spectrogram will be stored
                (described by spec_description()).

            spec: instance of :class:`spectrogram.MagSpectrogram', \
            :class:`spectrogram.PowerSpectrogram', :class:`spectrogram.MelSpectrogram', \
                the spectrogram object to be stored in the table.

        Raises:
            TypeError: if spec is not an Spectrogram object    

        Returns:
            None.

        Examples:
            >>> import tables
            >>> from ketos.data_handling.database_interface import create_table
            >>> from ketos.audio_processing.spectrogram import MagSpectrogram
            >>> from ketos.audio_processing.audio import AudioSignal
            >>>
            >>> # Create an AudioSignal object from a .wav file
            >>> audio = AudioSignal.from_wav('ketos/tests/assets/2min.wav')
            >>> # Use that signal to create a spectrogram
            >>> spec = MagSpectrogram(audio,winlen=0.2, winstep=0.05)
            >>> # Annotate the spectrogram, adding two boxes and their corresponding labels
            >>> spec.annotate(boxes=[[5.3,8.9,200,350], [103.3,105.8,180,320]], labels=[1,2])
            >>>
            >>> # Open a connection to a database (and create the file)
            >>> h5file = tables.open_file("ketos/tests/assets/tmp/database2.h5", 'w')
            >>> # Create a table
            >>> my_table = create_table(h5file, "/group1/", "table1", shape=spec.image.shape)
            >>> # And write the spectrogram in the table
            >>> write_spec(my_table, spec)
            
            >>> # The table now has one item
            >>> my_table.nrows
            1
            >>> # We can check that the labels and boxes are the ones we created
            >>> my_table[0]['labels']
            b'[1,2]'
            >>> my_table[0]['boxes']
            b'[[5.3,8.9,200.0,350.0],[103.3,105.8,180.0,320.0]]'
            >>>
            >>> h5file.close()
    """

    try:
        assert(isinstance(spec, Spectrogram))
    except AssertionError:
        raise TypeError("spec must be an instance of Spectrogram")      

    table.attrs.time_res = spec.tres
    table.attrs.freq_res = spec.fres
    table.attrs.freq_min = spec.fmin

    if id is None:
        id_str = spec.tag
    else:
        id_str = id

    if spec.labels is not None:
        labels_str = tostring(spec.labels, decimals=0)
    else:
        labels_str = ''

    if spec.boxes is not None:          
        boxes_str = tostring(spec.boxes, decimals=3)
    else:
        boxes_str = ''

    files_str = '['
    for it in spec.get_file_dict().items():
        val = it[1]
        files_str += val + ','
    if files_str[-1] == ',':
        files_str = files_str[:-1] 
    files_str += ']'    

    seg_r = table.row
    seg_r["data"] = spec.get_data()
    seg_r["id"] = id_str
    seg_r["labels"] = labels_str
    seg_r["boxes"] = boxes_str
    seg_r["files"] = files_str
    seg_r["file_vector"] = spec.get_file_vector()
    seg_r["time_vector"] = spec.get_time_vector()

    seg_r.append()

def filter_by_label(table, label):
    """ Find all spectrograms in the table with the specified label.

        Args:
            table: tables.Table
                The table containing the spectrograms
            label: int or list of ints
                The labels to be searched
        Raises:
            TypeError: if label is not an int or list of ints.

        Returns:
            rows: list(int)
                List of row numbers of the objects that have the specified label.
                If there are no spectrograms that match the label, returs an empty list.

        Examples:

            >>> import tables
            >>> from ketos.data_handling.database_interface import open_table
            >>>
            >>> # Open a database and an existing table
            >>> h5file = tables.open_file("ketos/tests/assets/15x_same_spec.h5", 'r')
            >>> table = open_table(h5file, "/train/species1")
            >>>
            >>> # Retrieve the indices for all spectrograms that contain the label 1
            >>> # (all spectrograms in this table)
            >>> filter_by_label(table, 1)
            [0, 1, 2, 3, 4, 5, 6, 7, 8, 9, 10, 11, 12, 13, 14]
            >>>
            >>> # Since none of the spectrograms in the table include the label 2, 
            >>> # an empty list is returned
            >>> filter_by_label(table, 2)
            []
            >>>
            >>> h5file.close()
    """
    if isinstance(label, (list)):
        if not all (isinstance(l, int) for l in label):
            raise TypeError("label must be an int or a list of ints")    
    elif isinstance(label, int):
        label = [label]
    else:
        raise TypeError("label must be an int or a list of ints")    
    
    
    matching_rows = []

    for i,row in enumerate(table.iterrows()):
        r_labels = parse_labels(row)

        if any([l in label for l in r_labels]):
            matching_rows.append(i)
    

    return matching_rows

def load_specs(table, index_list=None):
    """ Retrieve all the spectrograms in a table or a subset specified by the index_list

        Warnings: Loading all spectrograms in a table might cause memory problems.

        Args:
            table: tables.Table
                The table containing the spectrogtrams
            index_list: list of ints or None
                A list with the indices of the spectrograms that will be retrieved.
                If set to None, loads all spectrograms in the table.

        Returns:
            res: list
                List of spectrogram objects.


        Examples:

            >>> import tables
            >>> from ketos.data_handling.database_interface import open_table
            >>>
            >>> # Open a connection to the database.
            >>> h5file = tables.open_file("ketos/tests/assets/15x_same_spec.h5", 'r')
            >>> # Open the species1 table in the train group
            >>> table = open_table(h5file, "/train/species1")
            >>>
            >>> # Load the spectrograms stored on rows 0, 3 and 10 of the species1 table
            >>> selected_specs = load_specs(table, [0,3,10])
            >>> # The resulting list has the 3 spectrogram objects
            >>> len(selected_specs)
            3
            >>> type(selected_specs[0])
            <class 'ketos.audio_processing.spectrogram.Spectrogram'>
            >>>
            >>> h5file.close()

    """
    res = list()
    if index_list is None:
        index_list = list(range(table.nrows))

    # loop over items in table
    for idx in index_list:

        it = table[idx]
        # parse labels and boxes
        labels = parse_labels(it)
        boxes = parse_boxes(it)
        
        # get the spectrogram data
        data = it['data']

        # create audio signal or spectrogram object
        x = Spectrogram(image=data, tres=table.attrs.time_res, fres=table.attrs.freq_res, fmin=table.attrs.freq_min, tag='')

        # annotate
        #import pdb; pdb.set_trace()
        x.annotate(labels=labels, boxes=boxes)

        # handle file and time info
        x.time_vector = it['time_vector']
        x.file_vector = it['file_vector']
        files = it['files'].decode()[1:-1]
        if len(files) == 0:
            x.file_dict = {0: ''}
        else:
            files = files.split(',')
            file_dict = {}
            for i, f in enumerate(files):
                file_dict[i] = f
            x.file_dict = file_dict

        res.append(x)

    return res

<<<<<<< HEAD
def extract(table, label, min_length, center=False, fpad=True, keep_time=False):
    """ Extract segments that match the specified label.
=======
def extract(table, label, min_length, center=False, fpad=True, preserve_time=False):
    """ Create new spectrograms by croping segments annotated with the specified label.

        Filter the table by the specified label. In each of the selected spectrograms,
        search for the individual annotations (i.e.: boxes that match the specified label).
        Each annotation will result in a new spectrogram. After the matching segments are extracted,
        what is left is stiched together to create a spectrogram object. This spectrogram contains all
        the parts of the original spectrogram that did not contain any matching annotations and is treated
        as a complement to the extracted spectrograms. All the extracted spectrograms are returned in a list and 
        the complements in another.
        
        Any spectrogram in the table that does not contain any annotations of interest is added to the complements list. 
>>>>>>> cccda3d5

        Args:
            table: tables.Table
                The table containing the spectrograms.
            label: int
                The label
            min_length: float
                Minimum duration (in seconds) the of extracted segments.
            center: bool
                If True, place the annotation box in the center of the segments.
                Otherwise, place it randomly within the spectrogram.
            fpad: bool
                If True, ensure that all extracted spectrograms have the same 
                frequency range by padding with zeros, if necessary.
                If False, the resulting spectrograms will be cropped at the minimum
                and maximum frequencies specified by the bounding box.
            preserve_time: bool
                If True, the initial time in the extracted spectrograms will maintained
                 (i.e.: will be equal to the start_time of the box).
                If false, the initial time is set to 0. 

            

        Returns:
            extractated: list
                List of spectrograms, created from segments matching the specified label
            complements: spectrogram or audio signal
                A list of spectrograms containing the joined segments that did not match the specified label.
                There will be on such spectrogram for each of the original spectrograms in the table.
                In case nothing is left after the extraction (i.e.: the whole spectrogram was covered by 
                the box/label of interest), the item in the complement list will have a None value.

        Examples:
            >>> import tables
            >>> from ketos.data_handling.database_interface import open_table
            >>>
            >>> # Open a connection to the database.
            >>> h5file = tables.open_file("ketos/tests/assets/15x_same_spec.h5", 'r')
            >>> # Open the species1 table in the train group
            >>> table = open_table(h5file, "/train/species1")
            >>>
            >>> # Extract the portions of the spectrograms annotated with label 1
            >>> extracted_specs, spec_complements = extract(table, label=1, min_length=2)
            >>> h5file.close()
            >>>
            >>> # The results show 
            >>> len(extracted_specs)
            15
            >>> len(spec_complements)
            15
            >>> 
            >>> #Plot one of the extracted spectrograms        
            >>> spec_1_fig = extracted_specs[0].plot()
            >>> spec_1_fig.savefig("ketos/tests/assets/tmp/extract_spec_1.png")
              
            .. image:: ../../../../ketos/tests/assets/tmp/extract_spec_1.png
               
            
            >>> # Plot the portion without any annotations
            >>> comp_1_fig = spec_complements[0].plot()
            >>> comp_1_fig.savefig("ketos/tests/assets/tmp/extract_comp_1.png")
           
            .. image:: ../../../../ketos/tests/assets/tmp/extract_comp_1.png

            

    """

    # selected segments
    extracted = list()
    complements = list()

    items = load_specs(table)

    # loop over items in table
    for spec in items:

        # extract segments of interest
<<<<<<< HEAD
        segs = x.extract(label=label, min_length=min_length, fpad=fpad, center=center, keep_time=keep_time)
        selection = selection + segs
=======
        segs = spec.extract(label=label, min_length=min_length, fpad=fpad, center=center, preserve_time=preserve_time)
        extracted = extracted + segs
>>>>>>> cccda3d5

        # collect
        complements.append(spec)
    

    return extracted, complements

def parse_labels(item):
    """ Parse the 'labels' field from an item in a hdf5 spectrogram table 
        

        Args:
            item: tables.tableextension.Row
            A table item (a row from a hdf5 spectrogram table).

        Returns:
            labels: list(int)
            List of labels

        Example:
            >>> import tables
            >>> from ketos.data_handling.database_interface import open_table
            >>>
            >>> # Open a connection to the database.
            >>> h5file = tables.open_file("ketos/tests/assets/15x_same_spec.h5", 'r')
            >>> # Open the species1 table in the train group
            >>> table = open_table(h5file, "/train/species1")
            >>>
            >>> #The labels are stored as byte strings in the table
            >>> type(table[0]['labels'])
            <class 'numpy.bytes_'>
            >>> table[0]['labels']
            b'[1]'
            >>>
            >>> label = parse_labels(table[0])
            >>> type(label)
            <class 'list'>
            >>> # After parsing, they are lists of integers and can be used as such
            >>> label
            [1]
            >>>
            >>> h5file.close()
  
    """
    labels_str = item['labels'].decode()
    labels = np.fromstring(string=labels_str[1:-1], dtype=int, sep=',')
    labels = list(labels)
    return labels

def parse_boxes(item):
    """ Parse the 'boxes' field from an item in a hdf5 spectrogram table

        Args:
            item: tables.tableextension.Row
            A table item (a row from a hdf5 spectrogram table).
        Returns:
            labels: list(tuple)
                List of boxes
        Example:
            >>> import tables
            >>> from ketos.data_handling.database_interface import open_table
            >>>
            >>> # Open a connection to the database.
            >>> h5file = tables.open_file("ketos/tests/assets/15x_same_spec.h5", 'r')
            >>> # Open the species1 table in the train group
            >>> table = open_table(h5file, "/train/species1")
            >>>
             >>> #The boxes are stored as byte strings in the table
            >>> type(table[0]['boxes'])
            <class 'numpy.bytes_'>
            >>> table[0]['boxes']
            b'[[10,15,200,400]]'
            >>>
            >>> box = parse_boxes(table[0])
            >>> type(box)
            <class 'list'>
            >>> # After parsing, the all of boxes becomes a list, which
            >>> # has each box as a list of integers
            >>> box
            [[10, 15, 200, 400]]
            >>>
            >>> h5file.close()
    """
    
    boxes_str = item['boxes'].decode()
    boxes_str = boxes_str.replace("inf", "-99")
    try:
        boxes_str = ast.literal_eval(boxes_str)
    except:
        boxes = []

    boxes = np.array(boxes_str)
    if (boxes == -99).any():
         boxes[boxes == -99] = math.inf
    boxes = boxes.tolist()
    
    return boxes<|MERGE_RESOLUTION|>--- conflicted
+++ resolved
@@ -450,11 +450,7 @@
 
     return res
 
-<<<<<<< HEAD
-def extract(table, label, min_length, center=False, fpad=True, keep_time=False):
-    """ Extract segments that match the specified label.
-=======
-def extract(table, label, min_length, center=False, fpad=True, preserve_time=False):
+def extract(table, label, min_length=None, center=False, fpad=True, preserve_time=False):
     """ Create new spectrograms by croping segments annotated with the specified label.
 
         Filter the table by the specified label. In each of the selected spectrograms,
@@ -466,7 +462,6 @@
         the complements in another.
         
         Any spectrogram in the table that does not contain any annotations of interest is added to the complements list. 
->>>>>>> cccda3d5
 
         Args:
             table: tables.Table
@@ -545,13 +540,8 @@
     for spec in items:
 
         # extract segments of interest
-<<<<<<< HEAD
-        segs = x.extract(label=label, min_length=min_length, fpad=fpad, center=center, keep_time=keep_time)
-        selection = selection + segs
-=======
         segs = spec.extract(label=label, min_length=min_length, fpad=fpad, center=center, preserve_time=preserve_time)
         extracted = extracted + segs
->>>>>>> cccda3d5
 
         # collect
         complements.append(spec)
