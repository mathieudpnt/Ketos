"""Data Handling module within the sound_classification package

This module includes functions useful when preparing data for 
Deep Neural Networks applied to sound classification within MERIDIAN.

Authors: Fabio Frazao and Oliver Kirsebom
    contact: fsfrazao@dal.ca, oliver.kirsebom@dal.ca
    Organization: MERIDIAN
    Team: Acoustic data Analytics, Dalhousie University
    Project: packages/sound_classification
             Project goal: To package code useful for handling data, deriving features and 
             creating Deep Neural Networks for sound classification projects.
     
    License:

"""
import numpy as np
import pandas as pd
import librosa
import os
import math
import errno
import tables
from subprocess import call
import scipy.io.wavfile as wave
import ketos.external.wavfile as wave_bit
from ketos.utils import tostring
#from sound_classification.data_handling import get_wave_files, parse_datetime
import datetime
import datetime_glob
import re



def parse_datetime(fname, fmt=None, replace_spaces='0'):
    """
        Parse date-time data from string.

        Uses the datetime_glob package (https://pypi.org/project/datetime-glob/).

        Returns None if parsing fails.
        
        Args:
            fname: str
                String with date-time data.
            datetime_fmt: str
                Date-time format
            replace_spaces: str
                If string contains spaces, replaces them with this string

        Returns:
            datetime
                datetime object
    """

    # replace spaces with zeros
    for i in range(len(fname)):
        if fname[i] == ' ':
            fname = fname[:i] + replace_spaces + fname[i+1:]

    if fmt is not None:
        matcher = datetime_glob.Matcher(pattern=fmt)
        match = matcher.match(path=fname)
        if match is None:
            return None
        else:
            return match.as_datetime()

    return None

def get_files(path, substr, fullpath=True, subdirs=False):
    """ Find all files in the specified directory containing the specified substring in their file name

        Args:
            path: str
                Directory path
            substr: str
                Substring contained in file name
            fullpath: bool
                Return full path to each file or just the file name 
            subdirs: bool
                Also search all subdirectories

        Returns:
            files: list (str)
                Alphabetically sorted list of file names
    """
    # find all files
    allfiles = list()
    if not subdirs:
        f = os.listdir(path)
        for fil in f:
            if fullpath:
                x = path
                if path[-1] is not '/':
                    x += '/'
                allfiles.append(os.path.join(x, fil))
            else:
                allfiles.append(fil)
    else:
        for r, _, f in os.walk(path):
            for fil in f:
                if fullpath:
                    allfiles.append(os.path.join(r, fil))
                else:
                    allfiles.append(fil)

    # select those that contain specified substring
    files = list()
    for f in allfiles:
        if substr in f:
            files.append(f)

    # sort alphabetically
    files.sort()

    return files


def get_wave_files(path, fullpath=True, subdirs=False):
    """ Find all wave files in the specified directory

        Args:
            path: str
                Directory path
            fullpath: bool
                Return full path to each file or just the file name 

        Returns:
            wavefiles: list (str)
                Alphabetically sorted list of file names
    """
    wavefiles = get_files(path, '.wav', fullpath, subdirs)
    return wavefiles


def read_wave(file, channel=0):
    """ Read wave file in either mono or stereo mode

        Args:
            file: str
                Wave file path
            channel: bool
                Which channel should be used in case of stereo data (0: left, 1: right) 
    """
    try:
        rate, signal, _ = wave_bit.read(file)
    except TypeError:
        rate, signal = wave.read(file)
        
    if len(signal.shape) == 2:
        data = signal[:, channel]
    else:
        data = signal[:]
    return rate, data

def create_dir(dir):
    """ Create a new directory only if it does not exist

        Args:
            dir: str
                The path to the new directory
        Raises:
                EEXIST (17) if dir already exists
    """
    try:
        os.makedirs(dir)
    except OSError as e:
        if e.errno != errno.EEXIST:
            raise

def slice_ffmpeg(file,start,end,out_name):
    """ Creates an audio segment from a longer audio file using ffmpeg package.

        Args:
            file: str
                The path to the original file.
            start: float
                The start time in seconds.
            end: float
                The end time in seconds.
            out_name: str
                The path to the output file.
        
    """
    call(["ffmpeg", "-loglevel", "quiet", "-i", file, "-ss", str(start), "-to", str(end), "-y", out_name])

def to1hot(value,depth):
    """Converts the binary label to one hot format

            Args:
                value: scalar or numpy.array | int or float
                    The the label to be converted.
                depth: int
                    The number of possible values for the labels 
                    (number of categories).
                                
            Returns:
                one_hot:numpy array (dtype=float64)
                    A len(value) by depth array containg the one hot encoding
                    for the given value(s).

            Example:
                >>> values = np.array([0,1])
                >>> to1hot(values,depth=2)
                array([[1., 0.],
                       [0., 1.]])
     """
    value = np.int64(value)
    one_hot = np.eye(depth)[value]
    return one_hot

def from1hot(value):
    """Converts the one hot label to binary format

            Args:
                value: scalar or numpy.array | int or float
                    The the label to be converted.
            
            Returns:
                output: int or numpy array (dtype=int64)
                    An int representing the category if 'value' has 1 dimension or an
                    array of m ints if  input values is an n by m array.

            Example:
                >>> from1hot(np.array([0,0,0,1,0]))
                3
                >>> from1hot(np.array([[0,0,0,1,0],
                ...   [0,1,0,0,0]]))
                array([3, 1])

     """

    if value.ndim > 1:
        output = np.apply_along_axis(arr=value, axis=1, func1d=np.argmax)
        output.dtype = np.int64
    else:
        output = np.argmax(value)

    return output

def encode_database(database, x_column, y_column):
    """ Encodes database in a format suitable for machine learning:
         - the input images are flattened (i.e. matrices converted to row vectors).
         - the labels are one-hot encoded.

    Args:
        database: pandas DataFrame
            A the database containing at least one column of input images
            and one column of labels
        x_column: str
            The name of the column to be used as input
        y_column: str
            The name of the column to be used as label.
            Must be binary (only have 1s or 0s).

        Returns:
            database: pandas DataFrame
                The encoded database with two columns: 'x_flatten' containing
                the flatten input images (as vectors instead of matrices) and
                'one_hot_encoding' containing the one hot version of the labels.
            image_shape: tuple (int,int)
                Tuple specifying the shape of the input images in pixels. Example: (128,128)
    """

    # assert that columns exist
    assert x_column in database.columns, "database does not contain image column named '{0}'".format(x_column)   
    assert y_column in database.columns, "database does not contain label column named '{0}'".format(y_column)

    # check data sanity
    check_data_sanity(database[x_column], database[y_column])

    # determine image size
    image_shape = get_image_size(database[x_column])

    depth = database[y_column].max() + 1 #number of classes
    database["one_hot_encoding"] = database[y_column].apply(to1hot,depth=depth)
    database["x_flatten"] = database[x_column].apply(lambda x: x.flatten())

    return database, image_shape

def split_database(database, divisions):
    """ Split the database into 3 datasets: train, validation, test.

        Args:
        database : pandas.DataFrame
            The database to be split. Must contain at least 2 colummns (x, y).
            Each row is an example.
        divisions: dict
            Dictionary indicating the initial and final rows for each dataset (Obs: final row is *not* included).
            Keys must be "train", "validation" and "test".
            values are tuples with initial and final rows.
            Example: {"train":(0,1000),
                        "validation": (1000,1200),
                        "test": (1200:1400)}
         Returns:
            datasets : dict
                Dictionary with "train", "validation" and "test" as keys
                and the respective datasets (pandas.Dataframes) as values.
    """
    assert "train" in divisions, "'divisions' does not contain key 'train'"   
    assert "validation" in divisions, "'divisions' does not contain key 'validation'"   
    assert "test" in divisions, "'divisions' does not contain key 'test'"   

    train_data = database[divisions["train"][0]:divisions["train"][1]]
    validation_data = database[divisions["validation"][0]:divisions["validation"][1]]
    test_data = database[divisions["test"][0]:divisions["test"][1]]

    datasets = {"train": train_data,
                "validation": validation_data,
                "test": test_data}

    return datasets


def stack_dataset(dataset, input_shape):
    """ Stack and reshape a dataset.

     
        Args:
            dataset: pandas DataFrame
                A pandas dataset with two columns:'x_flatten' and
                'one_hot_encoding' (the output of the 'encode_database' function)

        Results:
            stacked_dataset: dict (of numpy arrays)
            A dictionary containing the stacked versions of the input and labels, 
            respectively under the keys 'x' and 'y'
    """

    assert "x_flatten" in dataset.columns, "'dataset' does not contain column named 'x_flatten'"   
    assert "one_hot_encoding" in dataset.columns, "'dataset' does not contain column named 'one_hot_encoding'"

    x = np.vstack(dataset.x_flatten).reshape(dataset.shape[0], input_shape[0], input_shape[1],1).astype(np.float32)
    y = np.vstack(dataset.one_hot_encoding)

    stacked_dataset = {'x': x,
                       'y': y}

    return stacked_dataset

def prepare_database(database, x_column, y_column, divisions):
    """ Encode data base, split it into training, validation and test sets
        and stack those sets.

        This function is a wrap around the 'encode_database', 'split_databases'
        and 'stack_datasets'

        Args:
            database: pandas DataFrame
                A database containing at least one column of input images
                and one column of labels
            x_column: str
                The name of the column to be used as input
            y_column: str
                The name of the column to be used as label.
                Must be binary (only have 1s or 0s).
            divisions: dict
                Dictionary indicating the initial and final rows for each dataset.
                Keys must be "train", "validation" and "test".
                values are tuples with initial and final rows.
                Example: {"train":(0,1000),
                            "validation": (1000,1200),
                            "test": (1200:1400)}

        Returns:
            stacked_datasets: dict
                A dictionary containing the stacked datasets.
                Keys are: train_x, train_y, validation_x, validation_y
                          test_x and test_y. Values are the respective
                                             stacked datasets (numpy arrays)
    """

    encoded_data, input_shape = encode_database(database=database, x_column=x_column, y_column=y_column)
    datasets = split_database(database=encoded_data, divisions=divisions)
    
    stacked_train = stack_dataset(dataset=datasets["train"], input_shape=input_shape)
    stacked_validation = stack_dataset(dataset=datasets["validation"], input_shape=input_shape)
    stacked_test = stack_dataset(dataset=datasets["test"], input_shape=input_shape)
    
    stacked_datasets = {"train_x": stacked_train["x"],
                        "train_y": stacked_train["y"],
                        "validation_x": stacked_validation["x"],
                        "validation_y": stacked_validation["y"],
                        "test_x": stacked_test["x"],
                        "test_y": stacked_test["y"]}

    return stacked_datasets

def check_data_sanity(images, labels):
    """ Check that all images have same size, all labels have values, 
        and number of images and labels match.
     
        Args:
            images: numpy array
                Images
            labels: numpy array
                Labels

        Results:
            image_size: tuple (int,int)
                Image size
    """
    if images is None and labels is None:
        return True

    # check that number of images matches numbers of labels
    assert len(images) == len(labels), "Image and label columns have different lengths"

    # determine image size and check that all images have same size
    image_shape = images[0].shape
    assert all(x.shape == image_shape for x in images), "Images do not all have the same size"

    # check that all labels have values
    b = np.isnan(labels)    
    n = np.count_nonzero(b)
    assert n == 0, "Some labels are NaN"

def get_image_size(images):
    """ Get image size and check that all images have same size.
     
        Args:
            images: numpy array
                Images

        Results:
            image_size: tuple (int,int)
                Image size
    """
    # determine image size and check that all images have same size
    image_shape = images[0].shape
    assert all(x.shape == image_shape for x in images), "Images do not all have the same size"

    return image_shape

def audio_table_description(signal_rate, segment_length):
    """ Create the class that describes the raw signal table structure for the HDF5 database.
     
        Args:
            signal_rate: int
                The sampling rate of the signals to be stored in this table
            segment_length: float
                The duration of each segment (in seconds) that will be stored in this table.
                All segments must have the same length

        Results:
            TableDescription: class (tables.IsDescription)
                The class describing the table structure. To be used when creating tables 
                in the HDF5 database.
    """


    signal_length = int(np.ceil(signal_rate * segment_length))

    class TableDescription(tables.IsDescription):
            id = tables.StringCol(25)
            labels = tables.StringCol(100)
            signal = tables.Float32Col(shape=(signal_length))
            boxes = tables.StringCol(100)

    
    return TableDescription

def spec_table_description(dimensions):
    """ Create the class that describes an image (e.g.: a spectrogram) table structure for the HDF5 database.
             
        Args:
            dimension : tuple (ints)
            A tuple with ints describing the number of rows and number of collumns of each 
            image to be stored in the table (n_rows,n_cols). Optionally, a third integer 
            can be added if the image has multiple channels (n_rows, n_cols, n_channels)
        Results:
            TableDescription: class (tables.IsDescription)
                The class describing the table structure to be used when creating tables that 
                will store images in the HDF5 database.
    """
    class TableDescription(tables.IsDescription):
            id = tables.StringCol(25)
            labels = tables.StringCol(100)
            signal = tables.Float32Col(shape=dimensions)
            boxes = tables.StringCol(100) 
    
    return TableDescription

def parse_seg_name(seg_name):
    """ Retrieves the segment id and label from the segment name

        Args:
            seg_name: str
            Name of the segment in the format id_*_*_l_*.wav, where 'id' is 
            followed by base name of the audio file from which the segment was extracted, '_',
            and a sequence number. The 'l' is followed by any number of characters describing the label(s).

        Returns:
            (id,label) : tuple (str,str)
            A tuple with the id and label strings.

    """
    id, labels = None, None
    if seg_name != '':

        splits = seg_name.split("_")
        if len(splits) >= 5:
            id = seg_name.split("_")[1] + "_" + seg_name.split("_")[2]
            tmp = seg_name.split("_")[4]
            labels = tmp.split(".")[0]

    return (id,labels)

def write_audio_to_table(seg_file_name, table, pad=False, duration=None ):
    """ Write data form .wav files containing segments into the h5 database.

        Args:
            seg_file: str
                .wav file name (including path).
                Expected to follow the format:format id_*_l_*.wav,
                where * denotes 'any number of characters'.
            table: tables.Table
                Table in which the segment will be stored
                (described by audio_table_description()).
            pad: bool
                True if signal should be padded with zeros until it's duration
                 is equal to the 'duration' argument. Flase if signal should be
                 written as it is.
            duration: float
                Desired duration for the padded signal in seconds. 
        Returns:
            None.
    """

    rate, seg_data = read_wave(seg_file_name)
    id, labels = parse_seg_name(os.path.basename(seg_file_name))

    if pad:
        seg_data = pad_signal(seg_data, rate, duration)
    seg_r = table.row
    seg_r["id"] = id
    seg_r["labels"] = labels
    seg_r["signal"] = seg_data
    seg_r.append()

def write_spec_to_table(table, spectrogram, id=None, labels=None, boxes=None):
    """ Write data from spectrogram object into the h5 database.

        Note: the spectrogram object is expected to have the id and label information in it's 
        .tag attribute, following the format id_*_[l]_*.
        Example: spec.tag="id_78536_l_1"

        Args:
            table: tables.Table
                Table in which the spectrogram will be stored
                (described by spec_table_description()).

            spectrogram: instance of :class:`spectrogram.MagSpectrogram', \
            :class:`spectrogram.PowerSpectrogram' or :class:`spectrogram.MelSpectrogram'.
                Spectrogram object.

            id: str
                Spectrogram id (overwrites the id parsed from the spectrogram tag).

            labels: tuple(int)
                Labels (overwrites the labels parsed from the spectrogram tag).

            boxes: tuple(tuple(int))
                Boxes confining the regions of interest in time-frequency space

        Returns:
            None.
    """
    id_parsed, labels_parsed = parse_seg_name(spectrogram.tag)

    if id is None:
        id_str = id_parsed
    else:
        id_str = id

    if labels is None:
        labels_str = labels_parsed
    else:
        labels_str = tostring(labels)

    boxes_str = tostring(boxes)

    # check that number of labels match number of boxes
    if labels is not None and boxes is not None:
        assert len(labels) == len(boxes), 'Number of labels and number of boxes do not match'

    seg_r = table.row
    seg_r["signal"] = spectrogram.image
    seg_r["id"] = id_str
    seg_r["labels"] = labels_str
    seg_r["boxes"] = boxes_str
    seg_r.append()

def open_table(h5, where, table_name, table_description, sample_rate, chunkshape=None):
    """ Open the specified table or creates it if it does not exist.

        Args:
            h5: tables.file.File object
                HDF5 file handler for the database where the table is/will be located
            where: str
                The group in which the table is/will be located. Ex: '/features/spectrograms'
            table_name: str
                The name of the table. This name will be part of the table's path.
                Ex: 'table_a' passed along with where="/group_1/subgroup_1" would result in "/group_1/subgroup_1/table_a"
            table_description: tables.IsDescription object
                The descriptor class. See :func:`audio_table_description` and :func:spec_table_description
            sample_rate: int
                The sample rate of the signals to be stored in this table. The inforation is added as metadata to this table.
            chunkshape: tuple
                The chunk shape to be used for compression

        Returns:
            table: table.Table object
            The opened/created table.    
    """
    try:
       group = h5.get_node(where)
    
    except tables.NoSuchNodeError:
        print("group '{0}' not found. Creating it now...".format(where))
        if where.endswith('/'): 
             where = where[:-1]
        name=os.path.basename(where)
        path=where.split(name)[0]
        if path.endswith('/'): 
             path = path[:-1]
        group = h5.create_group(path, name, createparents=True)
        
    try:
       table = h5.get_node("{0}/{1}".format(where,table_name))
    
    except tables.NoSuchNodeError:    
        filters = tables.Filters(complevel=1, fletcher32=True)
        table = h5.create_table(group,"{0}".format(table_name),table_description,filters=filters,chunkshape=chunkshape)

    table.attrs.sample_rate = sample_rate
    return table

def divide_audio_into_segs(audio_file, seg_duration, save_to, annotations=None, start_seg=None, end_seg=None):
    """ Divides a large .wav file into a sequence of smaller segments with the same duration.
        Names the resulting segments sequentially and save them as .wav files in the specified directory.

        Note: segments will be saved following the name pattern "id_*_*_l_*.wav",
            where 'id_' is followed by the name of the original file, underscore ('_') 
            and the a sequence name. 'l_' is followed by the label(s) associated with that segment.
            Ex: 'id_rec03_87_l_[1,3]', 'id_rec03_88_l_[0]

            The start_seg and end_seg arguments can be used to segment only part of audio files,
            which is usefule when processing large files in parallel.
            
        Args:
            audio_file:str
            .wav file name (including path).

            seg_duration: float
            desired duration for each segment

            annotations: pandas.DataFrame
            DataFrame with the the annotations. At least the following columns are expected:
                "orig_file": the file name. Must be the the same as audio_file
                "label": the label value for each annotaded event
                "start": the start time relative to the beginning of the audio_file.
                "end": the end time relative to the beginning of the file. 
            If None, the segments will be created and file names will have 'NULL' as labels. 
            Ex: 'id_rec03_87_l[NULL].wav.
                    
            save_to: str
            path to the directory where segments will be saved.

            start_seg: int
                Indicates the number of the segment on which the segmentation will start.
                A value of 3 would indicate the 3rd segment in a sequence(if 'seg_duration' is set to 2.0,
                that would corresponfd to 6.0 seconds from the beginning of the file')
            end_seg:int
                Indicates the number of the segment where the segmentation will stop.
                A value of 6 would indicate the 3rd segment in a sequence(if 'seg_duration' is set to 2.0,
                that would correspond to 12.0 seconds from the beginning of the file'
                        
         Returns:
            None   
    """
    create_dir(save_to)
    orig_audio_duration = librosa.get_duration(filename=audio_file)
    n_seg = round(orig_audio_duration/seg_duration)

    prefix = os.path.basename(audio_file).split(".wav")[0]

    if start_seg is None:
        start_seg = 0
    if end_seg is None:
        end_seg = n_seg - 1

    for s in range(start_seg, end_seg + 1):
        start = s * seg_duration - seg_duration
        end = start + seg_duration

        if annotations is None:
            label = '[NULL]'
        else:
            label =  get_labels(prefix, start, end, annotations)

        out_name = "id_" + prefix + "_" + str(s) + "_l_" + label + ".wav"
        path_to_seg = os.path.join(save_to, out_name)    
        sig, rate = librosa.load(audio_file, sr=None, offset=start, duration=seg_duration)
        print("Creating segment......", path_to_seg)
        librosa.output.write_wav(path_to_seg, sig, rate)

def _filter_annotations_by_orig_file(annotations, orig_file_name):
    """ Filter the annotations DataFrame by the base of the original file name (without the path or extension)

        Args:
        file: str
           The original audio file name without path or extensions.
           Ex: 'file_1' will match the entry './data/sample_a/file_1.wav" in the orig_file
           column of the annotations DataFrame.

        annotations: pandas.DataFrame
            DataFrame with the the annotations. At least the following columns are expected:
                "orig_file": the file name. Must be the the same as audio_file
                "label": the label value for each annotaded event
                "start": the start time relative to the beginning of the audio_file.
                "end": the end time relative to the beginning of the file.

        Returns:
            filtered annotations: pandas.DataFrame
            A subset of the annotations DataFrame containing only the entries for the specified file.
            

    """
    filtered_indices = annotations.apply(axis=1, func= lambda row: os.path.basename(row.orig_file).split(".wav")[0] == orig_file_name)
    filtered_annotations = annotations[filtered_indices]
    return filtered_annotations

def get_labels(file, start, end, annotations, not_in_annotations=0):
    """ Retrieves the labels that fall in the specified interval.
    
        Args:
        file: str
           The base name (without paths or extensions) for the original audio file. Will be used to match the 'orig_file' field
           in the annotations Dataframe. Important: The name of the files must be
           unique within the annotations, even if the path is different.
           Ex: '/data/sample_a/file_1.wav' and '/data/sample_b/file_1.wav'

        annotations: pandas.DataFrame
            DataFrame with the the annotations. At least the following columns are expected:
                "orig_file": the file name. Must be the the same as audio_file
                "label": the label value for each annotaded event
                "start": the start time relative to the beginning of the audio_file.
                "end": the end time relative to the beginning of the file.
            
        not_in_annotations: str
            Label to be used if the segment is not included in the annotations.

        Returns:
            labels: str
                The labels corresponding to the interval specified.
                if the interval is not in the annotations, the value 
                specified in 'not_in_annotations' will be used.

    """
    interval_start = start
    interval_end = end

    data = _filter_annotations_by_orig_file(annotations, file)
    query_results = data.query("(@interval_start >= start & @interval_start <= end) | (@interval_end >= start & @interval_end <= end) | (@interval_start <= start & @interval_end >= end)")
    #print(query_results)
    
    if query_results.empty:
        label = [not_in_annotations]
    else:
        label=[]
        for l in query_results.label:
          label.append(l)
                 
    return str(label)


def seg_from_time_tag(audio_file, start, end, name, save_to):
    """ Extracts a segment from the audio_file according to the start and end tags.

        Args:
            audio_file:str
            .wav file name (including path).

            start:float
            Start point for segment (in seconds from start of the source audio_file)

            end:float
            End point for segment (in seconds from start of the source audio_file)
            
            save_to: str
            Path to the directory where segments will be saved.
            
            name: str
            Name of segment file name (including '.wav')
            

         Returns:

            None   

    """
    out_seg = os.path.join(save_to, name)
    sig, rate = librosa.load(audio_file, sr=None, offset=start, duration=end - start)
    librosa.output.write_wav(out_seg, sig, rate)


def segs_from_annotations(annotations, save_to):
    """ Generates segments based on the annotations DataFrame.

        Args:
            annotations: pandas.DataFrame
            DataFrame with the the annotations. At least the following columns are expected:
                "orig_file": the file name. Must be the the same as audio_file
                "label": the label value for each annotaded event
                "start": the start time relative to the beginning of the audio_file.
                "end": the end time relative to the beginning of the file.
            save_to: str
            path to the directory where segments will be saved.
            
            
         Returns:
            None   

    """ 
    create_dir(save_to)
    for i, row in annotations.iterrows():
        start = row.start
        end= row.end
        base_name = os.path.basename(row.orig_file).split(".wav")[0]
        seg_name = "id_" + base_name + "_" + str(i) + "_l_[" + str(row.label) + "].wav"
        seg_from_time_tag(row.orig_file, row.start, row.end, seg_name, save_to)
        print("Creating segment......", save_to, seg_name)

def pad_signal(signal,rate, length):
    """Pad a signal with zeros so it has the specified length

        Zeros will be added before and after the signal in approximately equal quantities.
        Args:
            signal: numpy.array
            The signal to be padded

            rate: int
            The sample rate

            length: float
            The desired length for the signal

         Returns:
            padded_signal: numpy.array
            Array with the original signal padded with zeros.

        
    """
    length = length * rate
    input_length = signal.shape[0] 
    
    difference = ( length - input_length) 
    pad1_len =  int(np.ceil(difference/2))
    pad2_len = int(difference - pad1_len)

    pad1 =  np.zeros((pad1_len))
    pad2 =  np.zeros((pad2_len))

    padded_signal =  np.concatenate([pad1,signal,pad2])
    return padded_signal


<<<<<<< HEAD


=======
>>>>>>> 4a44a4e6
def create_spec_table_from_audio_table(h5, raw_sig_table, where, spec_table_name,  spec_class, **kwargs):
    #WARNING: Moving this import to to the top of the module will cause an ImportError due to circular dependency
    #TODO: Reorganize modules to prevent circular dependency
    from ketos.audio_processing.audio import AudioSignal
    """ Creates a table with spectrograms correspondent to the signal in 'raw_sig_table'.
             
        Args:
            h5: tables.File
                Reference to HDF5 database
            raw_sig_table: tables.Table
                Table containing raw signals
            where: str
                The group in which the table is/will be located. Ex: '/features/spectrograms'
            spec_table_name: str
                The name of the table. This name will be part of the table's path.
                Ex: 'table_a' passed along with where="/group_1/subgroup_1" would result in "/group_1/subgroup_1/table_a"
            spec_class: subclass of :class:`spectrogram.Spectrogram`
                One of :class:`spectrogram.MagSpectrogram`, :class:`spectrogram.PowerSpectrogram` or
                :class:`spectrogram.MelSpectrogram`.
            kwargs:
                any keyword arguments to be passed to the sec_class
    
        Returns:
            None
    """

    #WARNING: Moving this import to to the top of the module will cause an ImportError due to circular dependency
    #TODO: Reorganize modules to prevent circular dependency
    from ketos.audio_processing.audio import AudioSignal


    rate=raw_sig_table.attrs.sample_rate
    ex_audio = AudioSignal(rate,raw_sig_table[0]['signal'])
    ex_spec = spec_class(audio_signal=ex_audio, **kwargs)

    spec_description = spec_table_description(dimensions=ex_spec.image.shape)
    spec_table = open_table(h5, where, spec_table_name, spec_description, None)


    for segment in raw_sig_table.iterrows():
        signal = segment['signal']
        audio = AudioSignal(rate,signal)
        spec = spec_class(audio_signal=audio, **kwargs)
        spec.tag = "id_" + segment['id'].decode() + "_l_" + segment['labels'].decode()
        write_spec_to_table(spec_table, spec)

    spec_table.flush()




class BatchReader:
    """ Reads audio file(s) and serves them in batches of specified size.

        If the file names do not have date-time information, the files will 
        be sorted in alphabetical order and smoothly joined to one another.

        Otherwise, the date-time information will be extracted from the file 
        names and used to sort the files chronologically. Any gaps will be 
        filled with zeros.

        Args:
            source: str or list
                File name, list of file names, or directory name 
            recursive_search: bool
                Include files from all subdirectories 
            rate: float
                Sampling rate in Hz
            datetime_fmt: str
                Format for parsing date-time data from file names
            n_smooth: int
                Size of region (number of samples) used for smoothly joining audio signals 
            verbose: bool
                Print progress messages during processing 
    """
    def __init__(self, source, recursive_search=False, rate=None, datetime_fmt=None, n_smooth=100, verbose=False):
        self.rate = rate
        self.n_smooth = n_smooth
        self.times = list()
        self.files = list()
        self.batch = None
        self.signal = None
        self.index = -1
        self.time = None
        self.eof = False
        self.verbose = verbose
        self.load(source=source, recursive_search=recursive_search, datetime_fmt=datetime_fmt)

    def load(self, source, recursive_search=False, datetime_fmt=None):
        """
            Reset the reader and load new data.
            
            Args:
                source: str or list
                    File name, list of file names, or directory name 
                datetime_fmt: str
                    Format for parsing date-time data from file names
        """
        self.files.clear()

        # get list of file names
        fnames = list()
        if isinstance(source, list):
            fnames = source
        else:
            if source[-4:] == '.wav':
                fnames = [source]
            else:
                fnames = get_wave_files(path=source, subdirs=recursive_search)
        
        # check that files exist
        for f in fnames:
            assert os.path.exists(f), " Could not find {0}".format(f)

        # check that we have at least 1 file
        assert len(fnames) > 0, " No wave files found in {0}".format(source)

        # default time stamp
        t0 = datetime.datetime.today()
        t0 = datetime.datetime.combine(t0, datetime.datetime.min.time())

        # time stamps
        for f in fnames:
            fmt = datetime_fmt
            p_unix = f.rfind('/')
            p_win = f.rfind('\\')
            p = max(p_unix, p_win)
            folder = f[:p+1]
            if folder is not None and fmt is not None:
                fmt = folder + fmt
            t = parse_datetime(f, fmt)
            if t is None:
                t = t0
            self.files.append([f, t])

        # sort signals in chronological order
        def sorting(y):
            return y[1]
        self.files.sort(key=sorting)

        # reset the reader
        self.reset()

    def read_file(self, i):
        from ketos.audio_processing.audio import TimeStampedAudioSignal
    
        assert i < len(self.files), "attempt to read file with id {0} but only {1} files have been loaded".format(i, len(self.files))

        if self.verbose:
            print(' File {0} of {1}'.format(i+1, len(self.files)), end="\r")
            
        f = self.files[i]
        s = TimeStampedAudioSignal.from_wav(path=f[0], time_stamp=f[1]) # read in audio data from wav file
        
        if self.rate is not None:
            s.resample(new_rate=self.rate) # resamples

        return s
        
    def _read_next_file(self):
        """
            Read next file, increment file counter, and update time.
        """
        self.index += 1 # increment counter
        if self.index < len(self.files):
            self.signal = self.read_file(self.index) # read audio file
            self.time = self.signal.begin() # start time of this audio file
        else:
            self.signal = None
            self.time = None
            
        if self.signal is None:
            self.eof = True

    def _add_to_batch(self, size, new_batch):
        """
            Add audio from current file to batch.
            
            Args:
                size: int
                    Maximum batch size (number of samples) 
                new_batch: bool
                    Start a new batch or add to existing
        """
        if self.signal.empty():
            self._read_next_file()
           
        if self.signal is None:
            return

        file_is_new = self.signal.begin() == self.time # check if we have already read from this file

        if new_batch:
            if self.batch is not None:
                t_prev = self.batch.end() # end time of the previous batch
            else:
                t_prev = None

            self.batch = self.signal.split(s=size) # create a new batch

            if t_prev is not None and self.batch.begin() < t_prev: 
                self.batch.time_stamp = t_prev # ensure that new batch starts after the end of the previous batch
                
            if file_is_new: 
                self.times.append(self.batch.begin()) # collect times
        else:
            l = len(self.signal.data)
            if file_is_new:
                n_smooth = self.n_smooth
            else:
                n_smooth = 0
            t = self.batch.append(signal=self.signal, n_smooth=n_smooth, max_length=size) # add to existing batch
            if file_is_new and (self.signal.empty() or len(self.signal.data) < l): 
                self.times.append(t) # collect times
        
        if self.signal.empty() and self.index == len(self.files) - 1: # check if there is more data
            self.eof = True 

    def next(self, size=math.inf):
        """
            Read next batch of audio files and merge into a single audio signal. 
            
            If no maximum size is given, all loaded files will be read and merged.
            
            Args:
                size: int
                    Maximum batch size (number of samples) 
                    
            Returns:
                batch: TimeStampedAudioSignal
                    Merged audio signal
        """
        if self.finished():
            return None
        
        length = 0
        
        while length < size and not self.finished():

            self._add_to_batch(size, new_batch=(length==0))
            
            if self.batch is not None:
                length = len(self.batch.data)

        if self.finished() and self.verbose:
            print(' Successfully processed {0} files'.format(len(self.files)))

        return self.batch
        
                
    def finished(self):
        """
            Reader has read all load data.
            
            Returns: 
                x: bool
                True if all data has been process, False otherwise
        """
        return self.eof
    
    def reset(self):
        """
            Go back and start reading from the beginning of the first file.
            
        """
        # reset 
        self.index = -1
        self.times.clear()
        self.eof = False
        self.batch = None

        # read the first file 
        self._read_next_file()

    def log(self):
        """
            Generate summary of all processed data.

            Returns:
                df: pandas DataFrame
                    Table with file names and time stamps
            
        """
        n = len(self.times)
        fnames = [x[0] for x in self.files]
        df = pd.DataFrame(data={'time':self.times,'file':fnames[:n]})
        return df<|MERGE_RESOLUTION|>--- conflicted
+++ resolved
@@ -867,11 +867,8 @@
     return padded_signal
 
 
-<<<<<<< HEAD
-
-
-=======
->>>>>>> 4a44a4e6
+
+
 def create_spec_table_from_audio_table(h5, raw_sig_table, where, spec_table_name,  spec_class, **kwargs):
     #WARNING: Moving this import to to the top of the module will cause an ImportError due to circular dependency
     #TODO: Reorganize modules to prevent circular dependency
