# ================================================================================ #
#   Authors: Fabio Frazao and Oliver Kirsebom                                      #
#   Contact: fsfrazao@dal.ca, oliver.kirsebom@dal.ca                               #
#   Organization: MERIDIAN (https://meridian.cs.dal.ca/)                           #
#   Team: Data Analytics                                                           #
#   Project: ketos                                                                 #
#   Project goal: The ketos library provides functionalities for handling          #
#   and processing acoustic data and applying deep neural networks to sound        #
#   detection and classification tasks.                                            #
#                                                                                  #
#   License: GNU GPLv3                                                             #
#                                                                                  #
#       This program is free software: you can redistribute it and/or modify       #
#       it under the terms of the GNU General Public License as published by       #
#       the Free Software Foundation, either version 3 of the License, or          #
#       (at your option) any later version.                                        #
#                                                                                  #
#       This program is distributed in the hope that it will be useful,            #
#       but WITHOUT ANY WARRANTY; without even the implied warranty of             #
#       MERCHANTABILITY or FITNESS FOR A PARTICULAR PURPOSE.  See the              #
#       GNU General Public License for more details.                               # 
#                                                                                  #
#       You should have received a copy of the GNU General Public License          #
#       along with this program.  If not, see <https://www.gnu.org/licenses/>.     #
# ================================================================================ #

""" cnn sub-module within the ketos.neural_networks module

    This module provides classes to implement Convolutional Neural Networks (CNNs).

    Contents:
        CNN class:
        CNNInterface class:
"""
import tensorflow as tf
from .dev_utils.nn_interface import NNInterface, RecipeCompat
import json



vgg_like_recipe = {'convolutional_layers':  [{'n_filters':64, "filter_shape":(3,3), 'strides':1, 'padding':'valid', 'activation':'relu', 'max_pool': None, 'batch_normalization':True},
                                    {'n_filters':64, "filter_shape":(3,3), 'strides':1, 'padding':'valid', 'activation':'relu', 'max_pool': {'pool_size':(2,2) , 'strides':(2,2)}, 'batch_normalization':True},
                                    {'n_filters':128, "filter_shape":(3,3), 'strides':1, 'padding':'valid','activation':'relu', 'max_pool':None, 'batch_normalization':True, },
                                    {'n_filters':128, "filter_shape":(3,3), 'strides':1, 'padding':'valid','activation':'relu', 'max_pool':{'pool_size':(2,2) , 'strides':(2,2)}, 'batch_normalization':True},
                                    {'n_filters':256, "filter_shape":(3,3), 'strides':1, 'padding':'valid', 'activation':'relu', 'max_pool':None, 'batch_normalization':True, },
                                    {'n_filters':256, "filter_shape":(3,3), 'strides':1, 'padding':'valid', 'activation':'relu', 'max_pool':None, 'batch_normalization':True, },
                                    {'n_filters':256, "filter_shape":(3,3), 'strides':1, 'padding':'valid', 'activation':'relu', 'max_pool':None, 'batch_normalization':True,},
                                    {'n_filters':256, "filter_shape":(3,3), 'strides':1, 'padding':'valid', 'activation':'relu', 'max_pool':{'pool_size':(2,2) , 'strides':(2,2)}, 'batch_normalization':True},
                                    {'n_filters':512, "filter_shape":(3,3), 'strides':1, 'padding':'valid', 'activation':'relu', 'max_pool':None, 'batch_normalization':True, },
                                    {'n_filters':512, "filter_shape":(3,3), 'strides':1, 'padding':'valid', 'activation':'relu', 'max_pool':None, 'batch_normalization':True, },
                                    {'n_filters':512, "filter_shape":(3,3), 'strides':1, 'padding':'valid', 'activation':'relu', 'max_pool':None, 'batch_normalization':True, },
                                    {'n_filters':512, "filter_shape":(3,3), 'strides':1, 'padding':'valid', 'activation':'relu', 'max_pool':{'pool_size':(2,2) , 'strides':(2,2)}, 'batch_normalization':True,},
                                    {'n_filters':512, "filter_shape":(3,3), 'strides':1, 'padding':'valid', 'activation':'relu', 'max_pool':None, 'batch_normalization':True,},
                                    {'n_filters':512, "filter_shape":(3,3), 'strides':1, 'padding':'valid', 'activation':'relu', 'max_pool':None, 'batch_normalization':True,},
                                    {'n_filters':512, "filter_shape":(3,3), 'strides':1, 'padding':'valid', 'activation':'relu', 'max_pool':None, 'batch_normalization':True,},
                                    {'n_filters':512, "filter_shape":(3,3), 'strides':1, 'padding':'valid', 'activation':'relu', 'max_pool':{'pool_size':(2,2) , 'strides':(2,2)}, 'batch_normalization':True,}],
                 
                  'dense_layers':[{'n_hidden':4096, 'activation':'relu', 'batch_normalization':True, 'dropout':0.5},
                                    {'n_hidden':4096, 'activation':'relu', 'batch_normalization':True, 'dropout':0.5},
                                    ],
                  'n_classes': 2 ,
                  'optimizer': RecipeCompat('Adam', tf.keras.optimizers.Adam, learning_rate=0.005),
                  'loss_function': RecipeCompat('BinaryCrossentropy', tf.keras.losses.BinaryCrossentropy),  
                  'metrics': [RecipeCompat('BinaryAccuracy',tf.keras.metrics.BinaryAccuracy)]
                  

}


                                    


alexnet_like_recipe = {'convolutional_layers':  [{'n_filters':96, "filter_shape":(11,11), 'strides':4, 'padding':'valid',  'activation':'relu', 'max_pool': {'pool_size':(3,3) , 'strides':(2,2)}, 'batch_normalization':True, },
                                    {'n_filters':256, "filter_shape":(5,5), 'strides':1, 'padding':'valid', 'activation':'relu', 'max_pool': {'pool_size':(3,3) , 'strides':(2,2)}, 'batch_normalization':True, },
                                    {'n_filters':384, "filter_shape":(3,3), 'strides':1, 'padding':'valid', 'activation':'relu', 'max_pool':None, 'batch_normalization':True,},
                                    {'n_filters':384, "filter_shape":(3,3), 'strides':1, 'padding':'valid', 'activation':'relu', 'max_pool':None, 'batch_normalization':True,},
                                    {'n_filters':256, "filter_shape":(3,3), 'strides':1, 'padding':'valid', 'activation':'relu', 'max_pool':{'pool_size':(3,3) , 'strides':(2,2)}, 'batch_normalization':True,},],
                  
                  'dense_layers':[{'n_hidden':4096, 'activation':'relu', 'batch_normalization':True, 'dropout':0.5},
                                    {'n_hidden':4096, 'activation':'relu', 'batch_normalization':True, 'dropout':0.5},
                                    ],

                  'n_classes': 2 ,
                  'optimizer': RecipeCompat('Adam', tf.keras.optimizers.Adam, learning_rate=0.005),
                  'loss_function': RecipeCompat('BinaryCrossentropy', tf.keras.losses.BinaryCrossentropy),  
                  'metrics': [RecipeCompat('BinaryAccuracy',tf.keras.metrics.BinaryAccuracy)]                 


                    }

default_cnn_recipe = {'convolutional_layers':  [{'n_filters':32, "filter_shape":(8,8), 'strides':4, 'padding':'valid',  'activation':'relu', 'max_pool': {'pool_size':(3,3) , 'strides':(2,2)}, 'batch_normalization':True, },
                                    {'n_filters':64, "filter_shape":(3,3), 'strides':1, 'padding':'valid', 'activation':'relu', 'max_pool': {'pool_size':(3,3) , 'strides':(2,2)}, 'batch_normalization':True, },],
                  
                  'dense_layers':[{'n_hidden':512, 'activation':'relu', 'batch_normalization':True, 'dropout':0.5},
                                    {'n_hidden':128, 'activation':'relu', 'batch_normalization':True, 'dropout':0.5},],

                  'n_classes': 2 ,
                  'optimizer': RecipeCompat('Adam', tf.keras.optimizers.Adam, learning_rate=0.005),
                  'loss_function': RecipeCompat('BinaryCrossentropy', tf.keras.losses.BinaryCrossentropy),  
                  'metrics': [RecipeCompat('BinaryAccuracy',tf.keras.metrics.BinaryAccuracy)]
                  
                    }


default_cnn_1d_recipe = {'convolutional_layers':  [{'n_filters':8, "filter_shape":128, 'strides':2, 'padding':'causal', 'activation':'relu', 'max_pool': None, 'batch_normalization':True},
                                    {'n_filters':16, "filter_shape":64, 'strides':2, 'padding':'causal', 'activation':'relu', 'max_pool': {'pool_size': 8 , 'strides':8}, 'batch_normalization':True},
                                    {'n_filters':32, "filter_shape":32, 'strides':2, 'padding':'causal', 'activation':'relu', 'max_pool': {'pool_size': 8 , 'strides':8}, 'batch_normalization':True},
                                    {'n_filters':64, "filter_shape":16, 'strides':2, 'padding':'causal','activation':'relu', 'max_pool':None, 'batch_normalization':True, },
                                    {'n_filters':128, "filter_shape":8, 'strides':2, 'padding':'causal','activation':'relu', 'max_pool':None, 'batch_normalization':True},
                                    {'n_filters':256, "filter_shape":4, 'strides':2, 'padding':'causal', 'activation':'relu', 'max_pool':{'pool_size': 4 , 'strides': 4}, 'batch_normalization':True, },
                                    ],

                  'dense_layers':[{'n_hidden':512, 'activation':'relu', 'batch_normalization':True, 'dropout':0.5},
                                    {'n_hidden':128, 'activation':'relu', 'batch_normalization':True, 'dropout':0.5},
                                    ],

                  'n_classes': 2 ,
                  'optimizer': RecipeCompat('Adam', tf.keras.optimizers.Adam, lr=0.01, beta_1=0.9, beta_2=0.999, decay=0.01),
                  'loss_function': RecipeCompat('CategoricalCrossentropy', tf.keras.losses.CategoricalCrossentropy, from_logits=True),  
                  'metrics': [RecipeCompat('CategoricalAccuracy',tf.keras.metrics.CategoricalAccuracy),   
                              RecipeCompat('Precision',tf.keras.metrics.Precision, class_id=1),
                              RecipeCompat('Recall',tf.keras.metrics.Recall, class_id=1)],  
                    }


class CNNArch(tf.keras.Model):
    """ Implement a Convolutional Neural Network

        Note: in addition to the dense layers specified in the 'dense_layers' argument, an extra dense
              layer will always be added to the end. The output of this layer is determined by the 'n_classes'
              parameter. 

        Args:
            convolutional_layers: list
                A list of dictionaries containing the detailed specification for the convolutional layers.
                Each layer is specified as a dictionary with the following format:
                >>> {'n_filters':96, "filter_shape":(11,11), 'strides':4, 'padding':'valid', activation':'relu', 'max_pool': {'pool_size':(3,3) , 'strides':(2,2)}, 'batch_normalization':True} # doctest: +SKIP

            dense_layers: list
                A list of dictionaries containing the detailed specification for the fully connected layers.
                Each layer is specified as a dictionary with the following format:
                >>> {'n_hidden':4096, 'activation':'relu', 'batch_normalization':True, 'dropout':0.5} # doctest: +SKIP
                This list should not include the output layr, which will be automatically added based on the 'n_classes' parameter.

            n_classes:int
                The number of classes the network will be used to classify.
                The output will be this number of values representing the scores for each class. 
                Scores sum to 1.0.
    """


    def __init__(self, convolutional_layers, dense_layers, n_classes, **kwargs):
        super(CNNArch, self).__init__(**kwargs)

        self.convolutional_block = tf.keras.models.Sequential(name="convolutional_block")
        for conv_layer in convolutional_layers:
            self.convolutional_block.add(tf.keras.layers.Conv2D(filters=conv_layer['n_filters'], kernel_size=conv_layer['filter_shape'], strides=conv_layer['strides'], activation=conv_layer['activation'], padding=conv_layer['padding']))
            if conv_layer['max_pool'] is not None:
                self.convolutional_block.add(tf.keras.layers.MaxPooling2D(pool_size=conv_layer['max_pool']['pool_size'], strides=conv_layer['max_pool']['strides'] ))
            if conv_layer['batch_normalization'] == True:
                self.convolutional_block.add(tf.keras.layers.BatchNormalization())
        
        self.flatten = tf.keras.layers.Flatten()

        self.dense_block = tf.keras.models.Sequential(name="dense_block")
        for fc_layer in dense_layers:
            self.dense_block.add(tf.keras.layers.Dense(units=fc_layer['n_hidden'], activation=fc_layer['activation']))
            if fc_layer['batch_normalization'] == True:
                self.dense_block.add(tf.keras.layers.BatchNormalization())
            if fc_layer['dropout'] > 0.0:
                self.dense_block.add(tf.keras.layers.Dropout(fc_layer['dropout']))

        
        self.dense_block.add(tf.keras.layers.Dense(n_classes))
        self.dense_block.add(tf.keras.layers.Softmax())
<<<<<<< HEAD

    def call(self, inputs, training=None):
        output = self.convolutional_block(inputs, training=training)
        output = self.flatten(output)
        output = self.dense_block(output, training=training)

        print("output shape: ", output.shape)

        return output




class CNN1DArch(tf.keras.Model):
    """ Implement an 1D (temporal) Convolutional Neural Network

        Note: in addition to the dense layers specified in the 'dense_layers' argument, an extra dense
              layer will always be added to the end. The output of this layer is determined by the 'n_classes'
              parameter. 

        Args:
            convolutional_layers: list
                A list of dictionaries containing the detailed specification for the convolutional layers.
                Each layer is specified as a dictionary with the following format:
                >>> {'n_filters':96, "filter_shape":(11,11), 'strides':4, 'padding':'valid', activation':'relu', 'max_pool': {'pool_size':(3,3) , 'strides':(2,2)}, 'batch_normalization':True} # doctest: +SKIP

            dense_layers: list
                A list of dictionaries containing the detailed specification for the fully connected layers.
                Each layer is specified as a dictionary with the following format:
                >>> {'n_hidden':4096, 'activation':'relu', 'batch_normalization':True, 'dropout':0.5} # doctest: +SKIP
                This list should not include the output layr, which will be automatically added based on the 'n_classes' parameter.

            n_classes:int
                The number of classes the network will be used to classify.
                The output will be this number of values representing the scores for each class. 
                Scores sum to 1.0.
    """

    def __init__(self, dense_layers, n_classes, convolutional_layers=None, **kwargs): 

        self.convolutional_layers = convolutional_layers
        self.dense_layers = dense_layers
        self.n_classes = n_classes
        super(CNN1DArch, self).__init__(**kwargs)

        self.convolutional_block = tf.keras.models.Sequential(name="convolutional_block")
        for conv_layer in self.convolutional_layers:
            self.convolutional_block.add(tf.keras.layers.Conv1D(filters=conv_layer['n_filters'], kernel_size=conv_layer['filter_shape'], strides=conv_layer['strides'], activation=conv_layer['activation'], padding=conv_layer['padding']))
            if conv_layer['max_pool'] is not None:
                self.convolutional_block.add(tf.keras.layers.MaxPooling1D(pool_size=conv_layer['max_pool']['pool_size'], strides=conv_layer['max_pool']['strides'] ))
            if conv_layer['batch_normalization'] == True:
                self.convolutional_block.add(tf.keras.layers.BatchNormalization())

        self.flatten = tf.keras.layers.Flatten()
        
        self.dense_block = tf.keras.models.Sequential(name="dense_block")
        for fc_layer in self.dense_layers:
            self.dense_block.add(tf.keras.layers.Dense(units=fc_layer['n_hidden'], activation=fc_layer['activation']))
            if fc_layer['batch_normalization'] == True:
                self.dense_block.add(tf.keras.layers.BatchNormalization())
            if fc_layer['dropout'] > 0.0:
                self.dense_block.add(tf.keras.layers.Dropout(fc_layer['dropout']))
        self.dense_block.add(tf.keras.layers.Dense(self.n_classes))
        self.dense_block.add(tf.keras.layers.Softmax())
        
=======
>>>>>>> 35f0aab0

    def call(self, inputs, training=None):

        output = self.convolutional_block(inputs, training=training)
        output = self.flatten(output)
        output = self.dense_block(output, training=training)

        print("output shape: ", output.shape)

        return output



class CNNInterface(NNInterface):
    """ Creates a CNN model with the standardized Ketos interface.

        Args:
             convolutional_layers: list
                A list of dictionaries containing the detailed specification for the convolutional layers.
                Each layer is specified as a dictionary with the following format:
                >>> {'n_filters':96, "filter_shape":(11,11), 'strides':4, 'padding':'valid', activation':'relu', 'max_pool': {'pool_size':(3,3) , 'strides':(2,2)}, 'batch_normalization':True} # doctest: +SKIP

            dense_layers: list
                A list of dictionaries containing the detailed specification for the fully connected layers.
                Each layer is specified as a dictionary with the following format:
                >>> {'n_hidden':4096, 'activation':'relu', 'batch_normalization':True, 'dropout':0.5} # doctest: +SKIP

            n_classes:int
                The number of classes the network will be used to classify.
                The output will be this number of values representing the scores for each class. 
                Scores sum to 1.0.

            optimizer: ketos.neural_networks.RecipeCompat object
                A recipe compatible optimizer (i.e.: wrapped by the ketos.neural_networksRecipeCompat class)

            loss_function: ketos.neural_networks.RecipeCompat object
                A recipe compatible loss_function (i.e.: wrapped by the ketos.neural_networksRecipeCompat class)

            metrics: list of ketos.neural_networks.RecipeCompat objects
                A list of recipe compatible metrics (i.e.: wrapped by the ketos.neural_networksRecipeCompat class).
                These metrics will be computed on each batch during training.

            secondary_metrics: list of ketos.neural_networks.RecipeCompat objects
                A list of recipe compatible metrics (i.e.: wrapped by the ketos.neural_networksRecipeCompat class).
                These can be used as additional metrics. Computed at each batch during training but only printed or
                logged as the average at the end of the epoch

        Examples:

            >>> # Most users will create a model based on a Ketos recipe 
            >>> # The one below, specifies a CNN with 3 convolutional layers and 2 dense layers
            >>>
            >>> recipe = {'conv_set':[[64, False], [128, True], [256, True]], # doctest: +SKIP
            ...   'dense_set': [512, ],
            ...   'n_classes':2,
            ...   'optimizer': {'name':'Adam', 'parameters': {'learning_rate':0.005}},
            ...   'loss_function': {'name':'FScoreLoss', 'parameters':{}},  
            ...   'metrics': [{'name':'CategoricalAccuracy', 'parameters':{}}]
            ... }
            >>> # To create the CNN, simply  use the  'build_from_recipe' method:
            >>> cnn = CNNInterface.build_from_recipe(recipe, recipe_compat=False) # doctest: +SKIP
                
    """

    
    @classmethod
    def _convolutional_layers_from_conv_set(cls, conv_set):
        """ Create a detailed description of the convolutional layers based on the simplified description in 'conv_set'

            The resulting detailed description can then be used to build the convolutional layers in the model

            Args:
                conv_set:list
                    A list describing the convolutional layers in a CNN.
                    each layer is represented by a list of 2 elements: The number of filters (int) and
                    whether or not that layer is followed by a max_pooling operation (boolean).
                    Example:
                   
                    >>> [[64,False], [128, True]] # doctest: +SKIP
                   
                    This conv_set would describe two convolutional layers, with 64 and 128 filters, respectively.
                    Only the second would have max_pooling.

            Returns:
                convolutional_layers: list
                    A list of detailed layer description dictionaries.
                    Example: 
                   
                    >>> [{'n_filters':64, "filter_shape":[3,3], 'strides':1, 'padding':'valid', 'activation':'relu', 'max_pool':None, 'batch_normalization':True}, # doctest: +SKIP
                    ...          {'n_filters':128, "filter_shape":[3,3], 'strides':1, 'padding':'valid', 'activation':'relu', 'max_pool':{'pool_size':[2,2] , 'strides':[2,2]}, 'batch_normalization':True},
                    ...          ]
                              

        """
        
        convolutional_layers = []
        for layer_parameters in conv_set:
            n_filters, max_pool = layer_parameters
            
            #default layer details
            layer_details = {'n_filters':64, "filter_shape":[3,3], 'strides':1, 'padding':'valid', 'activation':'relu', 'max_pool':{'pool_size':[2,2] , 'strides':[2,2]}, 'batch_normalization':True}
            layer_details['n_filters'] = n_filters
                       
            if max_pool is False:
                layer_details['max_pool'] = None
            convolutional_layers.append(layer_details)
            

        return convolutional_layers


    @classmethod
    def _dense_layers_from_dense_set(cls, dense_set):
        """ Create a detailed description of the dense layers based on the simplified description in 'dense_set'

            The resulting detailed description can then be used to build the convolutional layers in the model.

            Args:
                dense_set:list
                    A list describing the dense layers in a CNN.
                    Each layer is represented by a one integer describing the number of output nodes in that layer.
                    The number of input nodes is automatically determined from the previous layer.
                    Example: [512, 256] 
                    This cdense_set would describe two dense layers, with 512 and 256 nodes, respectively.
                    Note that, the last layer of a CNN does not need to be especified in the dense_set, as the output layer
                    is automatically created according with the number of classes to be classified.

            Returns:
                dense_layers: list
                    A list of detailed layer description dictionaries.
                    Example: 
                    >>> [{'n_hidden':512, 'activation':'relu', 'batch_normalization':True, 'dropout':0.5}, # doctest: +SKIP
                    ...       {'n_hidden':256, 'activation':'relu', 'batch_normalization':True, 'dropout':0.5},
                    ...       ]  

        """

        dense_layers = []
        for layer_parameters in dense_set:
            n_hidden = layer_parameters
            layer_details = {'n_hidden':4096, 'activation':'relu', 'batch_normalization':True, 'dropout':0.5}
            layer_details['n_hidden'] = n_hidden

            dense_layers.append(layer_details)
        return dense_layers


    @classmethod
    def _build_from_recipe(cls, recipe, recipe_compat=True ):
        """ Build a CNN model from a recipe.

            Args:
                recipe: dict
                    A recipe dictionary. The optimizer, loss function
                    and metrics must be instances of ketos.neural_networks.RecipeCompat.
                    Example recipe:
                        >>> {'conv_set':[[64, False], [128, True], [256, True]], # doctest: +SKIP
                        ...  'dense_set': [512, ],
                        ...  'n_classes':2,
                        ...  'optimizer': {'name':'Adam', 'parameters': {'learning_rate':0.005}},
                        ...  'loss_function': {'name':'FScoreLoss', 'parameters':{}},  
                        ...  'metrics': [{'name':'CategoricalAccuracy', 'parameters':{}}]
                        ...  ]

                        The only optional field is 'secondary_metrics'.

                    Alternatively, the 'conv_set' and 'dense_set' can be replaced by detailed descriptions in
                    'convolutional_layers' and 'dense_layers'.
                    Note that these need to be provided in pairs ('conv_set' + 'dense_set' OR 'convolutional_layers' and 'dense_layers')
                    Example:
                        >>> {'conv_set': [{'n_filters':64, "filter_shape":[3,3], 'strides':1, 'padding':'valid', 'activation':'relu', 'max_pool':None, 'batch_normalization':True}, # doctest: +SKIP
                        ...              {'n_filters':128, "filter_shape":[3,3], 'strides':1, 'padding':'valid', 'activation':'relu', 'max_pool':{'pool_size':[2,2] , 'strides':[2,2]}, 'batch_normalization':True},
                        ...              ],
                        ...  'dense_set': [{'n_hidden':512, 'activation':'relu', 'batch_normalization':True, 'dropout':0.5},
                        ...                {'n_hidden':256, 'activation':'relu', 'batch_normalization':True, 'dropout':0.5},
                        ...                ],
                        ...  'n_classes':2,
                        ...  'optimizer': {'name':'Adam', 'parameters': {'learning_rate':0.005}},
                        ...  'loss_function': {'name':'FScoreLoss', 'parameters':{}},  
                        ...  'metrics': [{'name':'CategoricalAccuracy', 'parameters':{}}],
                        ...  ]


            Returns:
                An instance of CNNInterface.
        """

        conv_set = None
        dense_set = None        
        if 'convolutional_layers' in recipe.keys() and 'dense_layers' in recipe.keys():
            convolutional_layers = recipe['convolutional_layers']
            dense_layers = recipe['dense_layers']
        elif 'conv_set' in recipe.keys() and 'dense_set' in recipe.keys():
            conv_set = recipe['conv_set']
            dense_set = recipe['dense_set']
            convolutional_layers = cls._convolutional_layers_from_conv_set(conv_set)
            dense_layers = cls._dense_layers_from_dense_set(dense_set)
            
        n_classes = recipe['n_classes']
        
        if recipe_compat == True:
            optimizer = recipe['optimizer']
            loss_function = recipe['loss_function']
            metrics = recipe['metrics']
            
        else:
            optimizer = cls._optimizer_from_recipe(recipe['optimizer'])
            loss_function = cls._loss_function_from_recipe(recipe['loss_function'])
            metrics = cls._metrics_from_recipe(recipe['metrics'])
            
        

        instance = cls(convolutional_layers=convolutional_layers, dense_layers=dense_layers, n_classes=n_classes, optimizer=optimizer, loss_function=loss_function, metrics=metrics)
        instance.conv_set = conv_set
        instance.dense_set = dense_set

        return instance
   
    @classmethod
    def _read_recipe_file(cls, json_file, return_recipe_compat=True):
        """ Read a CNN recipe saved in a .json file.

            Args:
                json_file:string
                    Full path (including silename and extension) to the .json file containing the recipe.
                return_recipe_compat:bool
                    If True, returns a dictionary where the optimizer, loss_function, metrics and 
                    secondary_metrics (if available) values are instances of the ketos.neural_networks.nn_interface.RecipeCompat.
                        The returned dictionary will be equivalent to:
                           >>> {'conv_set':[(64, False), (128, True), (256, True)], # doctest: +SKIP
                           ...  'dense_set: [512, 256],
                           ...  'convolutional_layers: ,
                           ...  'dense_layers: ,
                           ... 'n_classes': 2 ,
                           ... 'optimizer': RecipeCompat('Adam', tf.keras.optimizers.Adam, learning_rate=0.005),
                           ... 'loss_function': RecipeCompat('FScoreLoss', FScoreLoss),  
                           ... 'metrics': [RecipeCompat('CategoricalAccuracy',tf.keras.metrics.CategoricalAccuracy)]}

                    If False, the optimizer, loss_function, metrics and secondary_metrics (if available) values will contain a
                    dictionary representation of such fields instead of the RecipeCompat objects:
                            >>> {'conv_set':[(64, False), (128, True), (256, True)], # doctest: +SKIP
                            ...    'dense_set: [512, 256],
                            ...    'convolutional_layers: ,
                            ...    'dense_layers: ,
                            ...    'n_classes': 2 ,
                            ...    'optimizer': {'name':'Adam', 'parameters': {'learning_rate':0.005}},
                            ...    'loss_function': {'name':'FScoreLoss', 'parameters':{}},  
                            ...    'metrics': [{'name':'CategoricalAccuracy', 'parameters':{}}]}

                Returns:
                    recipe, according to 'return_recipe_compat'.

        """

        with open(json_file, 'r') as json_recipe:
            recipe_dict = json.load(json_recipe)

        optimizer = cls._optimizer_from_recipe(recipe_dict['optimizer'])
        loss_function = cls._loss_function_from_recipe(recipe_dict['loss_function'])
        metrics = cls._metrics_from_recipe(recipe_dict['metrics'])
        

        if return_recipe_compat == True:
            recipe_dict['optimizer'] = optimizer
            recipe_dict['loss_function'] = loss_function
            recipe_dict['metrics'] = metrics
            
        else:
            recipe_dict['optimizer'] = cls._optimizer_to_recipe(optimizer)
            recipe_dict['loss_function'] = cls._loss_function_to_recipe(loss_function)
            recipe_dict['metrics'] = cls._metrics_to_recipe(metrics)
            
        if 'convolutional_layers' in recipe_dict.keys() and 'dense_layers' in recipe_dict.keys():
            convolutional_layers = recipe_dict['convolutional_layers']
            dense_layers = recipe_dict['dense_layers']
        elif 'conv_set' in recipe.keys() and 'dense_set' in recipe_dict.keys():
            conv_set = recipe_dict['conv_set']
            dense_set = recipe_dict['dense_set']
            convolutional_layers = cls._convolutional_layers_from_conv_set(conv_set)
            dense_layers = cls._dense_layers_from_dense_set(dense_set)
            
        recipe_dict['conv_set'] = recipe_dict['conv_set']
        recipe_dict['dense_set'] = recipe_dict['dense_set']
        recipe_dict['convolutional_layers'] = recipe_dict['convolutional_layers']
        recipe_dict['dense_layers'] = recipe_dict['dense_layers']
        recipe_dict['n_classes'] = recipe_dict['n_classes']
        

        return recipe_dict


    def __init__(self, convolutional_layers=default_cnn_recipe['convolutional_layers'], dense_layers=default_cnn_recipe['dense_layers'],
                 n_classes=default_cnn_recipe['n_classes'], optimizer=default_cnn_recipe['optimizer'], loss_function=default_cnn_recipe['loss_function'], 
                 metrics=default_cnn_recipe['metrics']):
        super(CNNInterface, self).__init__(optimizer, loss_function, metrics)
        self.conv_set = None
        self.dense_det = None
        self.convolutional_layers = convolutional_layers
        self.dense_layers = dense_layers
        self.n_classes = n_classes
       
        self.model=CNNArch(convolutional_layers=self.convolutional_layers, dense_layers=self.dense_layers, n_classes=n_classes)
       


    def _extract_recipe_dict(self):
        """ Create a recipe dictionary from a CNNInterface instance.

            The resulting recipe contains all the fields necessary to build the same network architecture used by the instance calling this method.
            
            Returns:
                recipe:dict
                    A dictionary containing the recipe fields necessary to build the same network architecture.
                    Example:
                        >>> {'conv_set':[(64, False), (128, True), (256, True)], # doctest: +SKIP
                        ...  'dense_set: [512, 256],
                        ...  'convolutional_layers: ,
                        ...  'dense_layers: ,
                        ...  'n_classes':2,
                        ...  'optimizer': RecipeCompat('Adam', tf.keras.optimizers.Adam, learning_rate=0.005),
                        ...  'loss_function': RecipeCompat('FScoreLoss', FScoreLoss),  
                        ...  'metrics': [RecipeCompat('CategoricalAccuracy',tf.keras.metrics.CategoricalAccuracy)]}
        """

        recipe = {}
        recipe['conv_set'] = self.conv_set
        recipe['dense_set'] = self.dense_set
        recipe['convolutional_layers'] = self.convolutional_layers
        recipe['dense_layers'] = self.dense_layers
        recipe['n_classes'] = self.n_classes
        recipe['optimizer'] = self._optimizer_to_recipe(self.optimizer)
        recipe['loss_function'] = self._loss_function_to_recipe(self.loss_function)
        recipe['metrics'] = self._metrics_to_recipe(self.metrics)
        
        return recipe


class CNN1DInterface(CNNInterface):
    """ Create an 1D (temporal) CNN model with the standardized Ketos interface.

        Args:
            convolutional_layers: list
                A list of dictionaries containing the detailed specification for the convolutional layers.
                Each layer is specified as a dictionary with the following format:
                >>> {'n_filters':96, "filter_shape":(11,11), 'strides':4, 'padding':'valid', activation':'relu', 'max_pool': {'pool_size':(3,3) , 'strides':(2,2)}, 'batch_normalization':True} # doctest: +SKIP

            dense_layers: list
                A list of dictionaries containing the detailed specification for the fully connected layers.
                Each layer is specified as a dictionary with the following format:
                >>> {'n_hidden':4096, 'activation':'relu', 'batch_normalization':True, 'dropout':0.5} # doctest: +SKIP

            n_classes:int
                The number of classes the network will be used to classify.
                The output will be this number of values representing the scores for each class. 
                Scores sum to 1.0.

            optimizer: ketos.neural_networks.RecipeCompat object
                A recipe compatible optimizer (i.e.: wrapped by the ketos.neural_networksRecipeCompat class)

            loss_function: ketos.neural_networks.RecipeCompat object
                A recipe compatible loss_function (i.e.: wrapped by the ketos.neural_networksRecipeCompat class)

            metrics: list of ketos.neural_networks.RecipeCompat objects
                A list of recipe compatible metrics (i.e.: wrapped by the ketos.neural_networksRecipeCompat class).
                These metrics will be computed on each batch during training.

            secondary_metrics: list of ketos.neural_networks.RecipeCompat objects
                A list of recipe compatible metrics (i.e.: wrapped by the ketos.neural_networksRecipeCompat class).
                These can be used as additional metrics. Computed at each batch during training but only printed or
                logged as the average at the end of the epoch

        Examples:

            >>> # Most users will create a model based on a Ketos recipe 
            >>> # The one below, specifies a CNN with 3 convolutional layers and 2 dense layers
            >>>
            >>> recipe = {'conv_set':[[64, False], [128, True], [256, True]], # doctest: +SKIP
            ...   'dense_set': [512, ],
            ...   'n_classes':2,
            ...   'optimizer': {'name':'Adam', 'parameters': {'learning_rate':0.005}},
            ...   'loss_function': {'name':'FScoreLoss', 'parameters':{}},  
            ...   'metrics': [{'name':'CategoricalAccuracy', 'parameters':{}}]
            ... }
            >>> # To create the CNN, simply  use the  'build_from_recipe' method:
            >>> cnn = CNNInterface.build_from_recipe(recipe, recipe_compat=False) # doctest: +SKIP
                
    """

    @classmethod
    def _convolutional_layers_from_conv_set(cls, conv_set):
        """ Create a detailed description of the convolutional layers based on the simplified description in 'conv_set'

            The resulting detailed description can then be used to build the convolutional layers in the model

            Args:
                conv_set:list
                    A list describing the convolutional layers in a CNN.
                    each layer is represented by a list of 2 elements: The number of filters (int) and
                    whether or not that layer is followed by a max_pooling operation (boolean).
                    Example:
                   
                    >>> [[64,False], [128, True]] # doctest: +SKIP
                   
                    This conv_set would describe two convolutional layers, with 64 and 128 filters, respectively.
                    Only the second would have max_pooling.

            Returns:
                convolutional_layers: list
                    A list of detailed layer description dictionaries.
                    Example: 
                   
                    >>> [{'n_filters':64, "filter_shape":[3,3], 'strides':1, 'padding':'valid', 'activation':'relu', 'max_pool':None, 'batch_normalization':True}, # doctest: +SKIP
                    ...          {'n_filters':128, "filter_shape":[3,3], 'strides':1, 'padding':'valid', 'activation':'relu', 'max_pool':{'pool_size':[2,2] , 'strides':[2,2]}, 'batch_normalization':True},
                    ...          ]
                              

        """
        
        convolutional_layers = []
        for layer_parameters in conv_set:
            n_filters, max_pool = layer_parameters
            
            #default layer details
            layer_details = {'n_filters':64, "filter_shape":64, 'strides':2, 'padding':'causal', 'activation':'relu', 'max_pool':{'pool_size':8 , 'strides':8}, 'batch_normalization':True}
            layer_details['n_filters'] = n_filters
                       
            if max_pool is False:
                layer_details['max_pool'] = None
            convolutional_layers.append(layer_details)
            

        return convolutional_layers


    @classmethod
    def _dense_layers_from_dense_set(cls, dense_set):
        """ Create a detailed description of the dense layers based on the simplified description in 'dense_set'

            The resulting detailed description can then be used to build the convolutional layers in the model.

            Args:
                dense_set:list
                    A list describing the dense layers in a CNN.
                    Each layer is represented by a one integer describing the number of output nodes in that layer.
                    The number of input nodes is automatically determined from the previous layer.
                    Example: [512, 256] 
                    This cdense_set would describe two dense layers, with 512 and 256 nodes, respectively.
                    Note that, the last layer of a CNN does not need to be especified in the dense_set, as the output layer
                    is automatically created according with the number of classes to be classified.

            Returns:
                dense_layers: list
                    A list of detailed layer description dictionaries.
                    Example: 
                    >>> [{'n_hidden':512, 'activation':'relu', 'batch_normalization':True, 'dropout':0.5}, # doctest: +SKIP
                    ...       {'n_hidden':256, 'activation':'relu', 'batch_normalization':True, 'dropout':0.5},
                    ...       ]  

        """

        dense_layers = []
        for layer_parameters in dense_set:
            n_hidden = layer_parameters
            layer_details = {'n_hidden':512, 'activation':'relu', 'batch_normalization':True, 'dropout':0.5}
            layer_details['n_hidden'] = n_hidden

            dense_layers.append(layer_details)
        return dense_layers


    @classmethod
    def _build_from_recipe(cls, recipe, recipe_compat=True ):
        """ Build a CNN model from a recipe.

            Args:
                recipe: dict
                    A recipe dictionary. The optimizer, loss function
                    and metrics must be instances of ketos.neural_networks.RecipeCompat.
                    Example recipe:
                        >>> {'conv_set':[[64, False], [128, True], [256, True]], # doctest: +SKIP
                        ...  'dense_set': [512, ],
                        ...  'n_classes':2,
                        ...  'optimizer': {'name':'Adam', 'parameters': {'learning_rate':0.005}},
                        ...  'loss_function': {'name':'FScoreLoss', 'parameters':{}},  
                        ...  'metrics': [{'name':'CategoricalAccuracy', 'parameters':{}}]
                        ...  ]

                        The only optional field is 'secondary_metrics'.

                    Alternatively, the 'conv_set' and 'dense_set' can be replaced by detailed descriptions in
                    'convolutional_layers' and 'dense_layers'.
                    Note that these need to be provided in pairs ('conv_set' + 'dense_set' OR 'convolutional_layers' and 'dense_layers')
                    Example:
                        >>> {'conv_set': [{'n_filters':64, "filter_shape":[3,3], 'strides':1, 'padding':'valid', 'activation':'relu', 'max_pool':None, 'batch_normalization':True}, # doctest: +SKIP
                        ...              {'n_filters':128, "filter_shape":[3,3], 'strides':1, 'padding':'valid', 'activation':'relu', 'max_pool':{'pool_size':[2,2] , 'strides':[2,2]}, 'batch_normalization':True},
                        ...              ],
                        ...  'dense_set': [{'n_hidden':512, 'activation':'relu', 'batch_normalization':True, 'dropout':0.5},
                        ...                {'n_hidden':256, 'activation':'relu', 'batch_normalization':True, 'dropout':0.5},
                        ...                ],
                        ...  'n_classes':2,
                        ...  'optimizer': {'name':'Adam', 'parameters': {'learning_rate':0.005}},
                        ...  'loss_function': {'name':'FScoreLoss', 'parameters':{}},  
                        ...  'metrics': [{'name':'CategoricalAccuracy', 'parameters':{}}],
                        ...  ]


            Returns:
                An instance of CNNInterface.
        """

        conv_set = None
        dense_set = None        
        if 'convolutional_layers' in recipe.keys() and 'dense_layers' in recipe.keys():
            convolutional_layers = recipe['convolutional_layers']
            dense_layers = recipe['dense_layers']
        elif 'conv_set' in recipe.keys() and 'dense_set' in recipe.keys():
            conv_set = recipe['conv_set']
            dense_set = recipe['dense_set']
            convolutional_layers = cls._convolutional_layers_from_conv_set(conv_set)
            dense_layers = cls._dense_layers_from_dense_set(dense_set)
            
        n_classes = recipe['n_classes']
        
        if recipe_compat == True:
            optimizer = recipe['optimizer']
            loss_function = recipe['loss_function']
            metrics = recipe['metrics']
            
        else:
            optimizer = cls._optimizer_from_recipe(recipe['optimizer'])
            loss_function = cls._loss_function_from_recipe(recipe['loss_function'])
            metrics = cls._metrics_from_recipe(recipe['metrics'])
            
        

        instance = cls(convolutional_layers=convolutional_layers, dense_layers=dense_layers, n_classes=n_classes, optimizer=optimizer, loss_function=loss_function, metrics=metrics)
        instance.conv_set = conv_set
        instance.dense_set = dense_set

        return instance

    @classmethod
    def transform_batch(cls, x, y, y_fields=['label'], n_classes=2):
        """ Transforms a training batch into the format expected by the network.

            When this interface is subclassed to make new neural_network classes, this method can be overwritten to
            accomodate any transformations required. Common operations are reshaping of input arrays and parsing or one hot encoding of the labels.

            Args:
                x:numpy.array
                    The batch of inputs with shape (batch_size, width, height)
                y:numpy.array
                    The batch of labels.
                    Each label must be represented as an integer, ranging from zero to n_classes
                    The array is expected to have a field named 'label'.
                n_classes:int
                    The number of possible classes for one hot encoding.
                    
                

            Returns:
                X:numpy.array
                    The transformed batch of inputs
                Y:numpy.array
                    The transformed batch of labels

            Examples:
                >>> import numpy as np
                >>> # Create a batch of 10 5x5 arrays
                >>> inputs = np.random.rand(10,5,5)
                >>> inputs.shape
                (10, 5, 5)

                    
                >>> # Create a batch of 10 labels (0 or 1)
                >>> labels = np.random.choice([0,1], size=10).astype([('label','<i4')])
                >>> labels.shape
                (10,)

                >>> transformed_inputs, transformed_labels = NNInterface.transform_batch(inputs, labels, n_classes=2)
                >>> transformed_inputs.shape
                (10, 5, 5, 1)

                >>> transformed_labels.shape
                (10, 2)
                
        """

        X = cls._transform_input(x)
        Y = np.array([cls._to1hot(class_label=label, n_classes=n_classes) for label in y['label']])

        return (X,Y)

    @classmethod
    def _transform_input(cls,input):
        """ Transforms a training input to the format expected by the network.

            Similar to :func:`NNInterface.transform_train_batch`, but only acts on the inputs (not labels). Mostly used for inference, rather than training.
            When this interface is subclassed to make new neural_network classes, this method can be overwritten to
            accomodate any transformations required. Common operations are reshaping of an input.

            Args:
                input:numpy.array
                    An input instance. Must be of shape (n,m) or (k,n,m).

            Raises:
                ValueError if input does not have 2 or 3 dimensions.

            Returns:
                tranformed_input:numpy.array
                    The transformed batch of inputs

            Examples:
                >>> import numpy as np
                >>> # Create a batch of 10 5x5 arrays
                >>> batch_of_inputs = np.random.rand(10,5,5)
                >>> selected_input = batch_of_inputs[0]
                >>> selected_input.shape
                (5, 5)
                 
                >>> transformed_input = NNInterface._transform_input(selected_input)
                >>> transformed_input.shape
                (1, 5, 5, 1)

                # The input can also have shape=(1,n,m)
                >>> selected_input = batch_of_inputs[0:1]
                >>> selected_input.shape
                (1, 5, 5)
                 
                >>> transformed_input = NNInterface._transform_input(selected_input)
                >>> transformed_input.shape
                (1, 5, 5, 1)

                
        """

        if input.ndim == 1:
            transformed_input = input.reshape(1,input.shape[0],1)
        elif input.ndim == 2:
            transformed_input = input.reshape(input.shape[0],input.shape[1],1)
        else:
            raise ValueError("Expected input to have 1 or 2 dimensions, got {}({}) instead".format(input.ndims, input.shape))

        return transformed_input

    def __init__(self, convolutional_layers=default_cnn_1d_recipe['convolutional_layers'], dense_layers=default_cnn_1d_recipe['dense_layers'],
                 n_classes=default_cnn_1d_recipe['n_classes'], optimizer=default_cnn_1d_recipe['optimizer'], loss_function=default_cnn_1d_recipe['loss_function'], 
                 metrics=default_cnn_1d_recipe['metrics']):
        super(CNN1DInterface, self).__init__(optimizer=optimizer, loss_function=loss_function, metrics=metrics)
        self.conv_set = None
        self.dense_set = None
        self.convolutional_layers = convolutional_layers
        self.dense_layers = dense_layers
        self.n_classes = n_classes
       
        self.model = CNN1DArch(convolutional_layers=self.convolutional_layers, dense_layers=self.dense_layers, n_classes=n_classes)
       <|MERGE_RESOLUTION|>--- conflicted
+++ resolved
@@ -173,7 +173,6 @@
         
         self.dense_block.add(tf.keras.layers.Dense(n_classes))
         self.dense_block.add(tf.keras.layers.Softmax())
-<<<<<<< HEAD
 
     def call(self, inputs, training=None):
         output = self.convolutional_block(inputs, training=training)
@@ -239,8 +238,6 @@
         self.dense_block.add(tf.keras.layers.Dense(self.n_classes))
         self.dense_block.add(tf.keras.layers.Softmax())
         
-=======
->>>>>>> 35f0aab0
 
     def call(self, inputs, training=None):
 
@@ -248,10 +245,7 @@
         output = self.flatten(output)
         output = self.dense_block(output, training=training)
 
-        print("output shape: ", output.shape)
-
         return output
-
 
 
 class CNNInterface(NNInterface):
@@ -283,11 +277,7 @@
                 A list of recipe compatible metrics (i.e.: wrapped by the ketos.neural_networksRecipeCompat class).
                 These metrics will be computed on each batch during training.
 
-            secondary_metrics: list of ketos.neural_networks.RecipeCompat objects
-                A list of recipe compatible metrics (i.e.: wrapped by the ketos.neural_networksRecipeCompat class).
-                These can be used as additional metrics. Computed at each batch during training but only printed or
-                logged as the average at the end of the epoch
-
+           
         Examples:
 
             >>> # Most users will create a model based on a Ketos recipe 
@@ -607,11 +597,7 @@
                 A list of recipe compatible metrics (i.e.: wrapped by the ketos.neural_networksRecipeCompat class).
                 These metrics will be computed on each batch during training.
 
-            secondary_metrics: list of ketos.neural_networks.RecipeCompat objects
-                A list of recipe compatible metrics (i.e.: wrapped by the ketos.neural_networksRecipeCompat class).
-                These can be used as additional metrics. Computed at each batch during training but only printed or
-                logged as the average at the end of the epoch
-
+         
         Examples:
 
             >>> # Most users will create a model based on a Ketos recipe 
