--- conflicted
+++ resolved
@@ -675,11 +675,8 @@
         return instance
 
     @classmethod
-<<<<<<< HEAD
-    def load_model_file(cls, model_file, new_model_folder, overwrite=True,  replace_top=False, diff_n_classes=None):
-=======
+    def load_model_file(cls, model_file, new_model_folder, overwrite=True, load_audio_repr=False,  replace_top=False, diff_n_classes=None):
     def load_model_file(cls, model_file, new_model_folder, overwrite=True, load_audio_repr=False):
->>>>>>> 82c0f459
         """ Load a model from a ketos (.kt) model file.
 
             Args:
@@ -689,7 +686,6 @@
                     Path to folder where files associated with the model will be stored.
                 overwrite: bool
                     If True, the 'new_model_folder' will be overwritten.
-<<<<<<< HEAD
                 replace_top: bool
                     If True, the classification top of the model will be replaced by a new, untrained one.
                     What is actually replaced (i.e.: what exactly is the "top") is defined by the architecture.
@@ -698,10 +694,6 @@
                     Only relevant when 'replace_top' is True.
                     If the new model should have a different number of classes it can be specified by this parameter.
                     If left to none, the new model will have the same number of classes as the original.
-
-            Raises:
-                FileExistsError: If the 'new_model_folder' already exists and 'overwite' is False.
-=======
                 load_audio_repr: bool
                     If True, look for an audio representation included with the model. 
                     
@@ -711,7 +703,6 @@
             Returns:
                 model_instance: The loaded model
                 audio_repr: If load_audio_repr is True, also return a dictionary with the loaded audio representation.
->>>>>>> 82c0f459
 
         """
 
@@ -728,7 +719,6 @@
             zip.extractall(path=new_model_folder)
         recipe = cls._read_recipe_file(os.path.join(new_model_folder,"recipe.json"))
         model_instance = cls._load_model(recipe,  os.path.join(new_model_folder, "checkpoints"))
-<<<<<<< HEAD
 
         if replace_top == True:
             new_n_classes = recipe['n_classes']
@@ -738,7 +728,6 @@
             model_instance.model = model_with_new_top
 
                
-=======
         if load_audio_repr is True:
             audio_repr = []
             f = open(os.path.join(new_model_folder,"audio_repr.json"), 'r')
@@ -747,7 +736,6 @@
                 audio_repr.append({section:parse_audio_representation(rep)})
             return model_instance, audio_repr
         
->>>>>>> 82c0f459
         return model_instance
     
     @classmethod
