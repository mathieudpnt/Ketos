import tensorflow as tf
from .losses import FScoreLoss
from ...data_handling.parsing import parse_audio_representation
from zipfile import ZipFile
from glob import glob
from shutil import rmtree
import numpy as np
import pandas as pd
import json
import os



class RecipeCompat():
    """ Makes a loss function, metric or optimizer compatible with the Ketos recipe format.


        The resulting object can be included in a ketos recipe and read by the NNInterface (or it's subclasses)

        Args:
            recipe_name: str
                The name to be used in the recipe
            template: constructor
                The loss function, metric or optimizer constructor 
            kwargs
                Any keyword arguments to be passed to the constructor (func)

        Returns:
             A RecipeCompat object


        Examples:
          >>> # Example Metric
          >>> p = tf.keras.metrics.Precision
          >>> dec_p = RecipeCompat("precision", p)

          >>> # Example Optimizer
          >>> opt = tf.keras.optimizers.Adam
          >>> dec_opt = RecipeCompat("adam", opt, learning_rate=0.001)

          >>> # Example Loss
          >>> loss = tf.keras.losses.BinaryCrossentropy
          >>> dec_loss = RecipeCompat('binary_crossentropy', loss, from_logits=True)
    
    """
    def __repr__(self):
        return "{0} ketos recipe".format(self.recipe_name)

    def __init__(self, recipe_name, template, **kwargs):
        self.recipe_name = recipe_name
        self.args = kwargs
        self.template = template
        self.instance = self.instantiate_template(**kwargs)
        
    
    def instantiate_template(self, **template_kwargs):
        args = self.args.copy()
        args.update(template_kwargs)
        inst = self.template(**args)
        return inst

    def __call__(self, *args, **kwargs):
        result = self.instance(*args, **kwargs)
        return result




class NNInterface():
    """ General interface for neural network architectures in the ketos.neural_networks module.

        This class implements common methods for neural network models and is supposed to be subclassed. 
        When implementing new neural network architectures, the interface implemented in this clas can be inherited.

    Args:

        optimizer: RecipeCompat object
            An instance of the RecipeCompat class wrapping a tensorflow(-compatible) optimizer (e.g.:from tensorflow.keras.optimizers)
                
        loss_function: RecipeCompat object
            An instance of the RecipeCompat class wrappinf a tensorflow(-compatible) loss-function (e.g.:from tensorflow.keras.losses)
        
        metrics: list of RecipeCompat objects
          A list of instances of the RecipeCompat class wrapping a tensorflow(-compatible) metric (e.g.:from tensorflow.keras.metrics)

    Examples:
     
        The following example shows how a newly defined network architecture could use the interface provided by NNInterface.


        First, the new architecture must be defined. Here, a simple multi-layer perceptron is defined in the following class.

        >>> class MLP(tf.keras.Model): # doctest: +SKIP
        ...    def __init__(self, n_neurons, activation):
        ...        super(MLP, self).__init__()
        ... 
        ...        self.dense = tf.keras.layers.Dense(n_neurons, activation=activation)
        ...        self.final_node = tf.keras.layers.Dense(1)
        ... 
        ...    def call(self, inputs):
        ...        output = self.dense(inputs)
        ...        output = self.dense(output)
        ...        output = self.final_node(output)


        With the architecture, the interface to the MLP can be created by subclassing NNInterface:
        
        from ketos.neural_networks.dev_utils import RecipeCompat, NNInterface
        
        >>> class MLPInterface(NNInterface):  # doctest: +SKIP
        ...
        ...    @classmethod
        ...    def _build_from_recipe(cls, recipe, recipe_compat=True):
        ...        n_neurons = recipe['n_neurons']    # take the n_neurons parameter from the recipe instead of using the default
        ...        activation = recipe['activation']  # take the activation parameter from the recipe instead of using the default
        ...        
        ...         if recipe_compat == True:
        ...            optimizer = recipe['optimizer']
        ...            loss_function = recipe['loss_function']
        ...            metrics = recipe['metrics']
        ...            
        ...        else:
        ...            optimizer = cls._optimizer_from_recipe(recipe['optimizer'])
        ...            loss_function = cls._loss_function_from_recipe(recipe['loss_function'])
        ...            metrics = cls._metrics_from_recipe(recipe['metrics'])
        ...
        ...        instance = cls(n_neurons=n_neurons, activation=activation, optimizer=optimizer, loss_function=loss_function, metrics=metrics)
        ...
        ...        return instance
        ... 
        ...  @classmethod
        ...  def _read_recipe_file(cls, json_file, return_recipe_compat=True):
        ...        
        ...        with open(json_file, 'r') as json_recipe:
        ...            recipe_dict = json.load(json_recipe)
        ...       
        ...
        ...        optimizer = cls.optimizer_from_recipe(recipe_dict['optimizer'])
        ...        loss_function = cls.loss_function_from_recipe(recipe_dict['loss_function'])
        ...        metrics = cls.metrics_from_recipe(recipe_dict['metrics'])
        ...
        ...        if return_recipe_compat == True:
        ...            recipe_dict['optimizer'] = optimizer
        ...            recipe_dict['loss_function'] = loss_function
        ...            recipe_dict['metrics'] = metrics
        ...        else:
        ...            recipe_dict['optimizer'] = cls._optimizer_to_recipe(optimizer)
        ...            recipe_dict['loss_function'] = cls._loss_function_to_recipe(loss_function)
        ...            recipe_dict['metrics'] = cls._metrics_to_recipe(metrics)
        ...
        ...        recipe_dict['n_neurons'] = recipe_dict['n_neurons']    # read the n_neurons parameter from the recipe file
        ...        recipe_dict['activation'] = recipe_dict['activation']  # read the activation parameter from the recipe file
        ...        
        ...        return recipe_dict
        ...
        ...     def __init__(self, n_neurons, activation, optimizer, loss_function, metrics):
        ...        super(MLPInterface, self).__init__(optimizer, loss_function, metrics)
        ...        self.n_neurons = n_neurons
        ...        self.activation = activation
        ...        self.model = MLP(n_neurons=n_neurons, activation=activation)
        ...       
        ...
        ...    def _extract_recipe_dict(self):
        ...   
        ...        recipe = {}
        ...        recipe['optimizer'] = self._optimizer_to_recipe(self.optimizer)
        ...        recipe['loss_function'] = self._loss_function_to_recipe(self.loss_function)
        ...        recipe['metrics'] = self._metrics_to_recipe(self.metrics)
        ...        recipe['n_neurons'] = self.n_neurons
        ...        recipe['activation'] = self.activation
        ...        
        ...        return recipe

    """


    valid_optimizers = {'Adadelta':tf.keras.optimizers.Adadelta,
                        'Adagrad':tf.keras.optimizers.Adagrad,
                        'Adagrad':tf.keras.optimizers.Adagrad,
                        'Adam':tf.keras.optimizers.Adam,
                        'Adamax':tf.keras.optimizers.Adamax,
                        'Nadam':tf.keras.optimizers.Nadam,
                        'RMSprop':tf.keras.optimizers.RMSprop,
                        'SGD':tf.keras.optimizers.SGD,
                        }

    valid_losses = {'FScoreLoss':FScoreLoss,
                    'BinaryCrossentropy':tf.keras.losses.BinaryCrossentropy,
                    'CategoricalCrossentropy':tf.keras.losses.CategoricalCrossentropy,
                    'CategoricalHinge':tf.keras.losses.CategoricalHinge,
                    'CosineSimilarity':tf.keras.losses.CosineSimilarity,
                    'Hinge':tf.keras.losses.Hinge,
                    'Huber':tf.keras.losses.Huber,
                    'KLD':tf.keras.losses.KLD,
                    'LogCosh':tf.keras.losses.LogCosh,
                    'MAE':tf.keras.losses.MAE,
                    'MAPE':tf.keras.losses.MAPE,
                    'MeanAbsoluteError':tf.keras.losses.MeanAbsoluteError,
                    'MeanAbsolutePercentageError':tf.keras.losses.MeanAbsolutePercentageError,
                    'MeanSquaredError':tf.keras.losses.MeanSquaredError,
                    'MeanSquaredLogarithmicError':tf.keras.losses.MeanSquaredLogarithmicError,
                    'MSE':tf.keras.losses.MSE,
                    'MSLE':tf.keras.losses.MSLE,
                    'Poisson':tf.keras.losses.Poisson,
                    'SparseCategoricalCrossentropy':tf.keras.losses.SparseCategoricalCrossentropy,          
                    }

    valid_metrics = {'Accuracy':tf.keras.metrics.Accuracy,
                     'AUC':tf.keras.metrics.AUC,
                     'BinaryAccuracy':tf.keras.metrics.BinaryAccuracy,
                     'BinaryCrossentropy':tf.keras.metrics.BinaryCrossentropy,
                     'CategoricalAccuracy':tf.keras.metrics.CategoricalAccuracy,
                     'CategoricalCrossentropy':tf.keras.metrics.CategoricalCrossentropy,
                     'CategoricalHinge':tf.keras.metrics.CategoricalHinge,
                     'CosineSimilarity':tf.keras.metrics.CosineSimilarity,
                     'FalseNegatives':tf.keras.metrics.FalseNegatives,
                     'FalsePositives':tf.keras.metrics.FalsePositives,
                     'Hinge':tf.keras.metrics.Hinge,
                     'KLDivergence':tf.keras.metrics.KLDivergence,
                     'LogCoshError':tf.keras.metrics.LogCoshError,
                     'Mean':tf.keras.metrics.Mean,
                     'MeanAbsoluteError':tf.keras.metrics.MeanAbsoluteError,
                     'MeanAbsolutePercentageError':tf.keras.metrics.MeanAbsolutePercentageError,
                     'MeanIoU':tf.keras.metrics.MeanIoU,
                     'MeanRelativeError':tf.keras.metrics.MeanRelativeError,
                     'MeanSquaredError':tf.keras.metrics.MeanSquaredError,
                     'MeanSquaredLogarithmicError':tf.keras.metrics.MeanSquaredLogarithmicError,
                     'Poisson':tf.keras.metrics.Poisson,
                     'Precision':tf.keras.metrics.Precision,
                     'Recall':tf.keras.metrics.Recall,
                     'RootMeanSquaredError':tf.keras.metrics.RootMeanSquaredError,
                     'SensitivityAtSpecificity':tf.keras.metrics.SensitivityAtSpecificity,
                     'SparseCategoricalAccuracy':tf.keras.metrics.SparseCategoricalAccuracy,
                     'SparseCategoricalCrossentropy':tf.keras.metrics.SparseCategoricalCrossentropy,
                     'SparseTopKCategoricalAccuracy':tf.keras.metrics.SparseTopKCategoricalAccuracy,
                     'SpecificityAtSensitivity':tf.keras.metrics.SensitivityAtSpecificity,
                     'SquaredHinge':tf.keras.metrics.SquaredHinge,
                     'Sum':tf.keras.metrics.Sum,
                     'TopKCategoricalAccuracy':tf.keras.metrics.TopKCategoricalAccuracy,
                     'TrueNegatives':tf.keras.metrics.TrueNegatives,
                     'TruePositives':tf.keras.metrics.TruePositives,
                     
                     }


    @classmethod
    def _to1hot(cls, class_label, n_classes=2):
        """ Create the one hot representation of class_label 

            Args:
                class_label: int
                    An integer number representing the class label
                n_class: int
                    The number of classes available
            
            Returns:
                one_hot: numpy.array
                    The one hot representation of the class_label in a 1 x n_classes array.

            Examples:
                >>> NNInterface._to1hot(class_label=0, n_classes=2)
                array([1., 0.])

                >>> NNInterface._to1hot(class_label=1, n_classes=2)
                array([0., 1.])

                >>> NNInterface._to1hot(class_label=1, n_classes=3)
                array([0., 1., 0.])

                >>> NNInterface._to1hot(class_label=1, n_classes=5)
                array([0., 1., 0., 0., 0.])

        """
        one_hot = np.zeros(n_classes)
        one_hot[class_label]=1.0
        return one_hot
    
    @classmethod
    def transform_batch(cls, x, y, y_fields=['label'], n_classes=2):
        """ Transforms a training batch into the format expected by the network.

            When this interface is subclassed to make new neural_network classes, this method can be overwritten to
            accomodate any transformations required. Common operations are reshaping of input arrays and parsing or one hot encoding of the labels.

            Args:
                x:numpy.array
                    The batch of inputs with shape (batch_size, width, height)
                y:numpy.array
                    The batch of labels.
                    Each label must be represented as an integer, ranging from zero to n_classes
                    The array is expected to have a field named 'label'.
                n_classes:int
                    The number of possible classes for one hot encoding.
                    
                

            Returns:
                X:numpy.array
                    The transformed batch of inputs
                Y:numpy.array
                    The transformed batch of labels

            Examples:
                >>> import numpy as np
                >>> # Create a batch of 10 5x5 arrays
                >>> inputs = np.random.rand(10,5,5)
                >>> inputs.shape
                (10, 5, 5)

                    
                >>> # Create a batch of 10 labels (0 or 1)
                >>> labels = np.random.choice([0,1], size=10).astype([('label','<i4')])
                >>> labels.shape
                (10,)

                >>> transformed_inputs, transformed_labels = NNInterface.transform_batch(inputs, labels, n_classes=2)
                >>> transformed_inputs.shape
                (10, 5, 5, 1)

                >>> transformed_labels.shape
                (10, 2)
                
        """

        #X = x.reshape(x.shape[0],x.shape[1], x.shape[2],1)
        X = cls._transform_input(x)
        Y = np.array([cls._to1hot(class_label=label, n_classes=n_classes) for label in y['label']])
        return (X,Y)

    @classmethod
    def _transform_input(cls,input):
        """ Transforms a training input to the format expected by the network.

            Similar to :func:`NNInterface.transform_train_batch`, but only acts on the inputs (not labels). Mostly used for inference, rather than training.
            When this interface is subclassed to make new neural_network classes, this method can be overwritten to
            accomodate any transformations required. Common operations are reshaping of an input.

            Args:
                input:numpy.array
                    An input instance. Must be of shape (n,m) or (k,n,m).

            Raises:
                ValueError if input does not have 2 or 3 dimensions.

            Returns:
                tranformed_input:numpy.array
                    The transformed batch of inputs

            Examples:
                >>> import numpy as np
                >>> # Create a batch of 10 5x5 arrays
                >>> batch_of_inputs = np.random.rand(10,5,5)
                >>> selected_input = batch_of_inputs[0]
                >>> selected_input.shape
                (5, 5)
                 
                >>> transformed_input = NNInterface._transform_input(selected_input)
                >>> transformed_input.shape
                (1, 5, 5, 1)

                # The input can also have shape=(1,n,m)
                >>> selected_input = batch_of_inputs[0:1]
                >>> selected_input.shape
                (1, 5, 5)
                 
                >>> transformed_input = NNInterface._transform_input(selected_input)
                >>> transformed_input.shape
                (1, 5, 5, 1)

                
        """
        if input.ndim == 2:
            transformed_input = input.reshape(1,input.shape[0], input.shape[1],1)
        elif input.ndim == 3:
            transformed_input = input.reshape(input.shape[0],input.shape[1], input.shape[2],1)
        else:
            raise ValueError("Expected input to have 2 or 3 dimensions, got {}({}) instead".format(input.ndim, input.shape))

        return transformed_input

    @classmethod
    def _transform_output(cls,output):
        """ Transforms the network output 

            When this interface is subclassed to make new neural_network classes, this method can be overwritten to
            accomodate any transformations required. Common operations are reshaping of an input and returning the class wih the highest score instead of a softmax vector.

            Args:
                output:np.array
                    The output neural network output. An array of one or more vectors of float scores that each add to 1.0.
            Returns:
                transformed_output:tuple
                    The transformed output, where the first value is the integer representing the highest  classs in the rank the second is the respective score

            Example:
                >>> import numpy as np
                >>> output = np.array([[0.2,0.1,0.7]])  
                >>> NNInterface._transform_output(output)
                (array([2]), array([0.7]))

                >>> output = np.array([[0.2,0.1,0.7],[0.05,0.65,0.3]])  
                >>> NNInterface._transform_output(output)
                (array([2, 1]), array([0.7 , 0.65]))

        """
        max_class = np.argmax(output, axis=-1)
        if output.shape[0] == 1:
            max_class_conf = output[0][max_class]
            transformed_output = (max_class[0], max_class_conf[0])
        elif output.shape[0] > 1:
            max_class_conf = np.array([output[i][c] for i, c in enumerate(max_class)])

        transformed_output = (max_class, max_class_conf)
        
        return transformed_output


    @classmethod
    def _optimizer_from_recipe(cls, optimizer):
        """ Create a recipe-compatible optimizer object from an optimizer dictionary

            Used when building a model from a recipe dictionary.
            
            Args:
                optimizer: optimizer dictionay
                    A dictionary with the following keys: {'name':..., 'parameters':{...}}.
                    The 'name' value must be a valid name as defined in the `valid_optimizers` class attribute.
                    The 'parameters' value is a dictionary of keyword arguments to be used when building the optimizer
                    (e.g.: {'learning_rate':0.001, 'momentum': 0.01})


            Returns:
                built_optimizer: 
                    A recipe-compatible optimizer object.

            Raises:
                ValueError if the optimizer name is not included in the valid_optimizers class attribute.

        """

        recipe_name = optimizer['recipe_name']
        kwargs = optimizer['parameters']

        if recipe_name not in cls.valid_optimizers.keys():
            raise ValueError("Invalid optimizer name '{}'".format(recipe_name))
        built_optimizer = RecipeCompat(recipe_name,cls.valid_optimizers[recipe_name],**kwargs)

        return built_optimizer

    @classmethod
    def _optimizer_to_recipe(cls, optimizer):
        """ Create an optimizer dictionary from a recipe-compatible optimizer object

            Used when creating a ketos recipe that can be used to recreate the model.

            Args:
                optimizer: instance of RecipeCompat
                    An optimizer wrapped in a RecipeCompat object
            Returns:
                recipe_optimizer: dict 
                    A dictionary with the 'name' and 'parameters' keys.

            Raises:
                ValueError if the optimizer name is not included in the valid_optimizers class attribute.

        """
        recipe_name = optimizer.recipe_name
        kwargs = optimizer.args

        if recipe_name not in cls.valid_optimizers.keys():
            raise ValueError("Invalid optimizer name '{}'".format(recipe_name))
        recipe_optimizer = {'recipe_name':recipe_name, 'parameters':kwargs}

        return recipe_optimizer

    @classmethod
    def _loss_function_from_recipe(cls, loss_function):
        """ Create a recipe-compatible loss object from a loss function dictionary

            Used when building a model from a recipe dictionary.

            Args:
                loss_function: loss function dictionay
                    A dictionary with the following keys: {'name':..., 'parameters':{...}}.
                    The 'name' value must be a valid name as defined in the `valid_losses` class attribute.
                    The 'parameters' value is a dictionary of keyword arguments to be used when building the loss_function
                    (e.g.: {'from_logits':True, 'label_smoothing':0.5})


            Returns:
                built_loss: 
                    A recipe-compatible loss function object.

            Raises:
                ValueError if the loss function name is not included in the valid_losses class attribute.

        """
        recipe_name = loss_function['recipe_name']
        kwargs = loss_function['parameters']

        if recipe_name not in cls.valid_losses.keys():
            raise ValueError("Invalid loss function name '{}'".format(recipe_name))
        built_loss = RecipeCompat(recipe_name, cls.valid_losses[recipe_name],**kwargs)

        return built_loss

    @classmethod
    def _loss_function_to_recipe(cls, loss_function):
        """ Create a loss function dictionary from a recipe-compatible loss function object

            Used when creating a ketos recipe that can be used to recreate the model.

            Args:
                loss_function: instance of RecipeCompat
                    A loss-function wrapped in a RecipeCompat object
            Returns:
                recipe_optimizer: dict 
                    A dictionary with the 'name' and 'parameters' keys.

            Raises:
                ValueError if the loss_function name is not included in the valid_losses class attribute.

        """
        recipe_name = loss_function.recipe_name
        kwargs = loss_function.args

        if recipe_name not in cls.valid_losses.keys():
            raise ValueError("Invalid loss function name '{}'".format(recipe_name))
        recipe_loss = {'recipe_name':recipe_name, 'parameters':kwargs}

        return recipe_loss


    @classmethod
    def _metrics_from_recipe(cls, metrics):
        """ Create a list of recipe-compatible metric objects from a metrics dictionary

            Used when building a model from a recipe dictionary.

            Args:
                metrics: list of metrics dictionaries
                    a list of dictionaries with the following keys: {'name':..., 'parameters':{...}}.
                    The 'name' value must be a valid name as defined in the `valid_metrics` class attribute.
                    The 'parameters' value is a dictionary of keyword arguments to be used when building the metrics
                    (e.g.: {'from_logits':True})


            Returns:
                built_metrics: 
                    A list of recipe-compatible metric objects.

            Raises:
                ValueError if any of the metric names is not included in the valid_metrics class attribute.

        """
        
        built_metrics = []
        for m in metrics:
            recipe_name = m['recipe_name']
            kwargs = m['parameters']
             
            if recipe_name not in cls.valid_metrics.keys():
                raise ValueError("Invalid metric name '{}'".format(m['recipe_name']))
            built_metrics.append(RecipeCompat(recipe_name, cls.valid_metrics[recipe_name], **kwargs))

        return built_metrics

    @classmethod
    def _metrics_to_recipe(cls, metrics):
        """ Create a metrics dictionary from a list of recipe-compatible metric objects
         
            Used when creating a ketos recipe that can be used to recreate the model

            Args:
                metrics: list of RecipeCompat objects
                    A list of RecipeCompat objects, each wrapping a metric.
            Returns:
                recipe_metrics: list of dicts
                    A list dictionaries, each with 'name' and 'parameters' keys.

            Raises:
                ValueError if any of the metric names is not included in the valid_metrics class attribute.

        """
        
        recipe_metrics = []
        for m in metrics: 
            if m.recipe_name not in cls.valid_metrics.keys():
                raise ValueError("Invalid metric name '{}'".format(m['recipe_name']))
            recipe_metrics.append({'recipe_name':m.recipe_name, 'parameters':m.args})

        return recipe_metrics



    @classmethod
    def _read_recipe_file(cls, json_file, return_recipe_compat=True):
        """ Read a .json_file containing a ketos recipe and builds a recipe dictionary.

            When subclassing NNInterface to create interfaces to new neural networks, this method can be overwritten to include other recipe fields relevant to the child class.

            Args:
                json_file:str
                    Path to the .json file (e.g.: '/home/user/ketos_recupes/my_recipe.json').
                return_recipe_compat:bool
                    If True, the returns a recipe-compatible dictionary (i.e.: where the values are RecipeCompat objects). If false, returns a recipe dictionary (i.e.: where the values are name+parameters dictionaries:  {'name':..., 'parameters':{...}})

            Returns:
                recipe_dict: dict
                    A recipe dictionary that can be used to rebuild a model.
        
        
        """
        with open(json_file, 'r') as json_recipe:
            recipe_dict = json.load(json_recipe)

        optimizer = cls._optimizer_from_recipe(recipe_dict['optimizer'])
        loss_function = cls._loss_function_from_recipe(recipe_dict['loss_function'])
        metrics = cls._metrics_from_recipe(recipe_dict['metrics'])
        

        if return_recipe_compat == True:
            recipe_dict['optimizer'] = optimizer
            recipe_dict['loss_function'] = loss_function
            recipe_dict['metrics'] = metrics
        
        else:
            recipe_dict['optimizer'] = cls._optimizer_to_recipe(optimizer)
            recipe_dict['loss_function'] = cls._loss_function_to_recipe(loss_function)
            recipe_dict['metrics'] = cls._metrics_to_recipe(metrics)
        
        return recipe_dict

    @classmethod
    def _write_recipe_file(cls, json_file, recipe):
        """ Write a recipe dictionary into a .json file

            Args:
                json_file: str
                    Path to the .json file (e.g.: '/home/user/ketos_recipes/my_recipe.json').
                
                recipe:dict
                    A recipe dictionary containing the optimizer, loss function and metrics 
                    in addition to other parameters necessary to build an instance of the neural network.

                    recipe = {"optimizer": RecipeCompat('adam',tf.keras.optimizers.Adam),
                              "loss_function":RecipeCompat('categorical_cross_entropy',tf.keras.losses.CategoricalCrossEntropy),
                              "metrics":[RecipeCompat('categorical_accuracy',tf.keras.metrics.CategoricalAccuracy)],
                              "another_parameter:32}

        """

        with open(json_file, 'w') as json_recipe:
            json.dump(recipe, json_recipe)


    @classmethod
    def _load_model(cls, recipe, weights_path):
        """ Load a model given a recipe dictionary and the saved weights.

            If multiple versions of the model are available in the folder indicated by weights_path the latest will be selected. 

            Args:
                recipe: dict
                    A dictionary containing the recipe
                weights_path:str
                    The path to the folder containing the saved weights.
                    Saved weights are tensorflow chekpoint. The path should not include the checkpoint files, only the folder containing them. (e.g.: '/home/user/my_saved_models/model_a/')

        """
        instance = cls._build_from_recipe(recipe) 
        latest_checkpoint = tf.train.latest_checkpoint(weights_path)
        instance.model.load_weights(latest_checkpoint)

        return instance

    @classmethod
    def load_model_file(cls, model_file, new_model_folder, overwrite=True, load_audio_repr=False):
        """ Load a model from a ketos (.kt) model file.

            Args:
                model_file:str
                    Path to the ketos(.kt) file
                new_model_folder:str
                    Path to folder where files associated with the model will be stored.
                overwrite: bool
                    If True, the 'new_model_folder' will be overwritten.
                load_audio_repr: bool
                    If True, look for an audio representation included with the model. 
                    
            Raises:
                FileExistsError: If the 'new_model_folder' already exists and 'overwite' is False.

            Returns:
                model_instance: The loaded model
                audio_repr: If load_audio_repr is True, also return a dictionary with the loaded audio representation.

        """

        try:
            os.makedirs(new_model_folder)
        except FileExistsError:
            if overwrite == True:
                rmtree(new_model_folder)
                os.makedirs(new_model_folder)
            else:
                raise FileExistsError("Ketos needs a new folder for this model. Choose a folder name that does not exist or set 'overwrite' to True to replace the existing folder")

        with ZipFile(model_file, 'r') as zip:
            zip.extractall(path=new_model_folder)
        recipe = cls._read_recipe_file(os.path.join(new_model_folder,"recipe.json"))
        model_instance = cls._load_model(recipe,  os.path.join(new_model_folder, "checkpoints"))
        if load_audio_repr is True:
            audio_repr = []
            f = open(os.path.join(new_model_folder,"audio_repr.json"), 'r')
            json_content = json.load(f)
            for section, rep in json_content.items():
                audio_repr.append({section:parse_audio_representation(rep)})
            return model_instance, audio_repr
        
        return model_instance
    
    @classmethod
    def _build_from_recipe(cls, recipe):
        """ Build a model from a recipe dictionary

            When subclassing NNInterface to create interfaces for new neural networks, the method
            can be overwritten to include all the recipe fields relevant to the new class.

            Args:
                recipe:dict
                    A recipe dictionary

        """
       
        optimizer = recipe['optimizer']
        loss_function = recipe['loss_function']
        metrics = recipe['metrics']

        instance = cls(optimizer=optimizer, loss_function=loss_function, metrics=metrics)

        return instance
    
    @classmethod
    def build_from_recipe_file(cls, recipe_file):
        """ Build a model from a recipe file

            Args:
                recipe:str
                    path to .json file containing the recipe

            Returns:
                instance:
                    An instance of the neural network interface 

        """

        recipe = cls._read_recipe_file(recipe_file)
        instance = cls._build_from_recipe(recipe)

        return instance
       

    def __init__(self, optimizer, loss_function, metrics):
        
        self.optimizer = optimizer
        self.loss_function = loss_function
        self.metrics = metrics
        self.model = None
        
        self._log_dir = None
        self._checkpoint_dir = None
        self._tensorboard_callback = None
        self._train_generator = None
        self._val_generator = None
        self._test_generator = None

        self._train_loss = tf.keras.metrics.Mean(name='train_loss')
        self._val_loss = tf.keras.metrics.Mean(name='val_loss')
        self._train_metrics = []
        self._val_metrics = []
        for m in self.metrics:
            self._train_metrics.append(m.instantiate_template(name='train_' + m.recipe_name))
            self._val_metrics.append(m.instantiate_template(name='val_' + m.recipe_name))

        self._early_stopping_monitor = {"metric": 'val_loss',
                                        "decreasing": True,
                                        "period":10,
                                        "min_epochs": 5,
                                        "max_epochs": None,
                                        "delta" : 0.1,
                                        "baseline":0.5}

    def _extract_recipe_dict(self):
        """ Create a recipe dictionary from a neural network instance.

            The resulting recipe contains all the fields necessary to build  the same network architecture used by the instance calling this method.
            When subclassing NNInterface to create interfaces for new neural networks, this method can be overwritten to match the recipe fields expected by :func:`build_from_recipe`

            Returns:
                recipe:dict
                    A dictionary containing the recipe fields necessary to build the same network architecture used by the instance calling this method
        """
        recipe = {}
        recipe['optimizer'] = self._optimizer_to_recipe(self.optimizer)
        recipe['loss_function'] = self._loss_function_to_recipe(self.loss_function)
        recipe['metrics'] = self._metrics_to_recipe(self.metrics)

        return recipe

    def save_recipe_file(self, recipe_file):
        """ Creates a recipe from an existing neural network instance and save it into a .json file.

            This method is a convenience method that wraps :func:`write_recipe` and :func:`write_recipe_file`

            Args:
                recipe_file:str
                    Path to .json file in which the recipe will be saved.

        """
        recipe = self._extract_recipe_dict()
        self._write_recipe_file(json_file=recipe_file, recipe=recipe)

<<<<<<< HEAD
    def save_model(self, model_file, checkpoint_name=None, audio_repr_file=None):
=======
    def save_model(self, model_file, checkpoint_name=None):
>>>>>>> cfcbf1e2
        """ Save the current neural network instance as a ketos (.kt) model file.

            The file includes the recipe necessary to build the network architecture and the parameter weights.

            Args:
                model_file: str
                    Path to the .kt file. 
                checkpoint_name: str
                    The name of the checkpoint to be loaded (e.g.:cp-0015.ckpt).
                    If None, will use the latest checkpoints
                audio_repr_file: str
                    Optional path to an audio representation .json file. 
                    If passed, it will be added to the .kt file.

                checkpoint_name: str
                    The name of the checkpoint to be loaded (e.g.:cp-0015.ckpt).
                    If None, will use the latest checkpoints

        """
        recipe_path = os.path.join(self.checkpoint_dir, 'recipe.json')
        with ZipFile(model_file, 'w') as zip:
            
            if checkpoint_name is None:
                checkpoint_base = tf.train.latest_checkpoint(self.checkpoint_dir)
            else:
                checkpoint_base = os.path.join(self.checkpoint_dir, checkpoint_name)
            
            checkpoints = glob(checkpoint_base + '*')
            if len(checkpoints) == 0:
                raise ValueError("Could not find valid checkpoints.")
            self.save_recipe_file(recipe_path)
            zip.write(recipe_path, "recipe.json")
            if audio_repr_file is not None:
                zip.write(audio_repr_file, "audio_repr.json")
            zip.write(os.path.join(self.checkpoint_dir, "checkpoint"), "checkpoints/checkpoint")
            for c in checkpoints:
                 zip.write(c, os.path.join("checkpoints", os.path.basename(c)))            

        os.remove(recipe_path)

    @property
    def train_generator(self):
        return self._train_generator

    @train_generator.setter
    def train_generator(self, train_generator):
        """ Link a batch generator (used for training) to this instance.

            Args:
                train_generator: instance of BatchGenerator
                    A batch generator that provides training data during the training loop 
        """
        self._train_generator = train_generator    

    @property
    def val_generator(self):
        return self._val_generator

    @val_generator.setter
    def val_generator(self, val_generator):
        """ Link a batch generator (used for validation) to this instance.

            Args:
                val_generator: instance of BatchGenerator
                    A batch generator that provides validation data during the training loop 
        """
        self._val_generator = val_generator    

    @property
    def test_generator(self):
        return self._test_generator

    @test_generator.setter
    def test_generator(self, test_generator):
        """ Link a batch generator (used for testing) to this instance.

            Args:
                test_generator: instance of BatchGenerator
                    A batch generator that provides test data
        """
        self._test_generator = test_generator    
    
    @property
    def log_dir(self):
        return self._log_dir

    @log_dir.setter
    def log_dir(self, log_dir):
        """ Defines the directory where tensorboard log files and .csv log files can be stored
        
             Note: Creates folder if it does not exist. If it already exists, this method does not delete any content.

             Args:
                 log_dir:str
                     Path to the directory 
        """
        self._log_dir = log_dir
        os.makedirs(self._log_dir, exist_ok=True)
    
    
    @property
    def early_stopping_monitor(self):
        return self._early_stopping_monitor


    @early_stopping_monitor.setter
    def early_stopping_monitor(self, parameters):
        valid_metrics = [m.name for m in self._train_metrics] + [m.name for m in self._val_metrics] + [self._train_loss.name] + [self._val_loss.name]
        assert parameters['metric'] in  valid_metrics, "Invalid metric. Must be one of {}".format(str(valid_metrics)) 


        # parameters = {"metric": metric,
        #               "decreasing": decreasing,
        #               "period": period,
        #               "min_epochs": min_epochs,
        #               "max_epochs": max_epochs,
        #               "delta" : delta,
        #               "baseline":baseline}

        self._early_stopping_monitor = parameters

    @property
    def checkpoint_dir(self):
        return self._checkpoint_dir

    @checkpoint_dir.setter
    def checkpoint_dir(self, checkpoint_dir):
        """ Defines the directory where tensorflow checkpoint files can be stored

            Args:
                log_dir:str
                    Path to the directory

        """

        self._checkpoint_dir = checkpoint_dir
        os.makedirs(self._checkpoint_dir, exist_ok=True)

    
    def _set_tensorboard_callback(self):
        """ Link tensorboard callback to this instances model, so that tensorboard logs can be saved
        """

        self.tensorboard_callback = tf.keras.callbacks.TensorBoard(log_dir=self.log_dir, histogram_freq=1)
        tensorboard_callback.set_model(self.model)
        
    def _print_metrics(self, metric_values):
        """ Print the metric values to the screen.

            This method can be overwritten to customize the message.

            Args:
                metric_value:list
                    List of metric values. Usually returned by model.train_on_batch or generated by custom metrics.
        
        """

        message  = [self.model.metrics_names[i] + ": {:.3f} ".format(metric_values[i]) for i in range(len(self.model.metrics_names))]
        print(''.join(message))



    def _name_logs(self, logs, prefix="train_"):
        """ Attach the prefix string to each log name.

            Args:
                logs:list
                   List of log values
                prefix:str
                    Prefix to be added to the logged metric name
        
            Returns:
                named_log: zip
                    A zip iterator that yields a tuple: (prefix + log metric name, log value)
        """


        named_logs = {}
        for l in zip(self.metrics_names, logs):
            named_logs[prefix+l[0]] = l[1]
        return named_logs

    @tf.function
    def _train_step(self, inputs, labels):
        with tf.GradientTape() as tape:
            predictions = self.model(inputs, training=True)
            loss = self.loss_function.instance(labels, predictions)
        gradients = tape.gradient(loss, self.model.trainable_variables)
        self.optimizer.instance.apply_gradients(zip(gradients, self.model.trainable_variables))
        self._train_loss(loss)
        
        for train_metric in self._train_metrics:
            train_metric(labels, predictions)

    @tf.function
    def _val_step(self,inputs, labels):
        predictions = self.model(inputs, training=False)
        v_loss = self.loss_function.instance(labels, predictions)

        self._val_loss(v_loss)
        for val_metric in self._val_metrics:
            val_metric(labels, predictions)
            

    def _get_metric_value(self, metric_name):
        if metric_name == 'train_loss':
            return self._train_loss.result()
        elif metric_name == "val_loss":
            return self._val_loss.result()
        elif metric_name.startswith("train_"):
            for m in self._train_metrics:
                if m.name == metric_name:
                    return m.result()
        elif metric_name.startswith("val_"):
            for m in self._val_metrics:
                if m.name == metric_name:
                    return m.result()


    def train_loop(self, n_epochs, verbose=True, validate=True, log_tensorboard=False, tensorboard_metrics_name='tensorboard_metrics', log_csv=False, csv_name='log.csv', checkpoint_freq=5, early_stopping=False):
        """ Train the model


            Typically, before starting the training loop, a few steps will already have been taken:
            
        
            #Set the batch generator for the training data
            model.train_generator = my_train_generator
            #Set the batch generator for the validation data (optional; only if the validate option is set to True)
            model.val_generator = my_val_generator
            # Set the log_dir
            model.log_dir = "./my_logs"
            # Set the checkpoint_dir
            model.checkpoint_dir = "./my_checkpoints"
            model.train_loop(n_epochs=50)


            Args:
                n_epochs:int
                    The number of epochs (i.e.: passes through the entire training dataset, as defined by the train_generator attribute)
                verbose:bool
                    If True, print summary metrics at the end of each epoch
                validate:bool
                    If True, evaluate the model on the validation data (as defined by the val_generator attribute) at the end of each epoch
                log_tensorboard:bool
                    If True, log the training and validation (if validate is True) metrics in the tensoraboard format.
                    See 'tensorboard_metrics_name' below.
                tensorboard_metrics_name:string
                    The name of the directory where the tensorboard metrics will be saved. This directory will be created within the path specified by the log_dir attribute.
                    Default is 'tensorboard_metrics'. Only relevant if log_tensorboard is True.
                log_csv:bool
                    If True, log the training and validation (if validate is True) metrics in a csv file (see csv_name).
                    
                    The csv will have the following columns:
                    epoch: the epoch number, starting from 1
                    loss: the value of the loss metric
                    dataset: 'train' or 'val'(only when validate is True)
                    In addition, each metric defined by the metrics attribute will be added as a column.

                    Example:
                    
                    epoch,loss,dataset,CategoricalAccuracy,Precision,Recall
                    1,0.353,train,0.668,0.653,0.796
                    1,0.560,val,0.448,0.448,1.0
                    ...
                    50,0.053,train,0.968,0.953,0.986
                    50,0.160,val,0.848,0.748,0.838

                checkpoint_freq:int
                    The frequency (in epochs) with which checkpoints (i.e.: the model weights) will be saved to the directory defined by the checkpoint_dir attribute.

                early_stopping: bool
                    If False, train for n_epochs. If True, use the early_stop_monitor to stop training when the conditions defined there are reaches (or n_epochs is reached, whichever happens first).
                

        """

        if log_csv == True:
            column_names = ['epoch', 'loss', 'dataset'] + [ m.recipe_name for m in self.metrics]
            log_csv_df = pd.DataFrame(columns = column_names)

        if log_tensorboard == True:
            tensorboard_writer = tf.summary.create_file_writer(os.path.join(self._log_dir, tensorboard_metrics_name))
            tensorboard_writer.set_as_default()

        if early_stopping == True:
            early_stopping_metric = []
            best_metric_value = None
            last_epoch_with_improvement = 0
            epochs_without_improvement = 0
            should_stop = False
            checkpoint_freq = 1
        

        for epoch in range(n_epochs):
            #Reset the metric accumulators
            self._train_loss.reset_states()
            for train_metric in self._train_metrics:
                train_metric.reset_states()

            
            
            self._val_loss.reset_states()
            for val_metric in self._val_metrics:
                val_metric.reset_states()
                
            for train_batch_id in range(self._train_generator.n_batches):
                train_X, train_Y = next(self._train_generator)  
                self._train_step(train_X, train_Y)
                                
            if verbose == True:
                print("\n====================================================================================")
                print("Epoch: {} \ntrain_loss: {}".format(epoch + 1, self._train_loss.result()))
                print("".join([m.name + ": {:.3f} ".format(m.result().numpy()) for m in self._train_metrics]))

            
            if log_csv == True:
                log_row = [epoch + 1, self._train_loss.result().numpy(), "train"]
                log_row = log_row + [m.result().numpy() for m in self._train_metrics]

                log_csv_df = log_csv_df.append(pd.Series(log_row, index = log_csv_df.columns), ignore_index=True)

             
            
            if log_tensorboard == True:
                tf.summary.scalar('train_loss', data=self._train_loss.result().numpy(), step=epoch)
                for m in self._train_metrics:
                    tf.summary.scalar(m.name, data=m.result().numpy(), step=epoch)
            
            
            if validate == True:
                for val_batch_id in range(self._val_generator.n_batches):
                    val_X, val_Y = next(self._val_generator)
                    self._val_step(val_X, val_Y)
                                           
                                    
                if verbose == True:
                    print("val_loss: {}".format(self._val_loss.result()))
                    print("".join([m.name + ": {:.3f} ".format(m.result().numpy()) for m in self._val_metrics]))

                if log_csv == True:
                    log_row = [epoch + 1, self._val_loss.result().numpy(), "val"]
                    log_row = log_row + [m.result().numpy() for m in self._val_metrics]

                    log_csv_df = log_csv_df.append(pd.Series(log_row, index = log_csv_df.columns), ignore_index=True)

             
            
                if log_tensorboard == True:
                    tf.summary.scalar('val_loss', data=self._val_loss.result().numpy(), step=epoch)
                    for m in self._val_metrics:
                        tf.summary.scalar(m.name, data=m.result().numpy(), step=epoch)

            
            

            

            if verbose == True:
                print("\n====================================================================================")

            if (epoch + 1)  % checkpoint_freq == 0:
                checkpoint_name = "cp-{:04d}.ckpt".format(epoch + 1)
                self.model.save_weights(os.path.join(self._checkpoint_dir, checkpoint_name))
            
            
            if early_stopping == True:
               
                print("\nFocus metric", self._early_stopping_monitor['metric'])
                current_early_stopping_metric = (self._get_metric_value(self._early_stopping_monitor['metric']))
                if best_metric_value is None:
                    best_metric_value = current_early_stopping_metric
                # if len(early_stopping) > self._early_stopping_monitor.period:
                #     early_stopping.pop(0)

                if epoch >= self._early_stopping_monitor['min_epochs']:# and len(early_stopping_metric) > self._early_stopping_monitor.period:
                    
                    if self._early_stopping_monitor['decreasing'] == True:
                        if current_early_stopping_metric <= self._early_stopping_monitor['baseline']:
                            should_stop = True
                            self.last_epoch_with_improvement = epoch
                        else:
                            current_delta = current_early_stopping_metric - best_metric_value
                            if current_delta < 0 and (abs(current_delta) > self._early_stopping_monitor['delta']): #metric is decreasing = improvement
                                epochs_without_improvement = 0
                                self.last_epoch_with_improvement = epoch
                                best_metric_value = current_early_stopping_metric
                            else:                 # metric is not decreasing = no improvement
                                epochs_without_improvement += 1
                                
                                
                    elif self._early_stopping_monitor['decreasing'] == False:
                        if current_early_stopping_metric >= self._early_stopping_monitor['baseline']:
                            should_stop = True
                            self.last_epoch_with_improvement = epoch
                            print("\nhit baseline")
                        else:
                            current_delta = current_early_stopping_metric - best_metric_value
                            print("abs:", abs(current_delta))
                            if current_delta > 0 and (abs(current_delta) > self._early_stopping_monitor['delta']): #metric is increasing = improvement
                                epochs_without_improvement = 0
                                self.last_epoch_with_improvement = epoch
                                best_metric_value = current_early_stopping_metric
                            else:                 # metric is not increasing = no improvement
                                epochs_without_improvement += 1

                    print("\nEpochs without improvement:", epochs_without_improvement)  
                    print("\nCurrent value:", current_early_stopping_metric)
                    print("\nBest value:", best_metric_value)

                    if epochs_without_improvement > self._early_stopping_monitor['period']:
                        should_stop = True
                    
                    if should_stop == True:
                        break

        if log_csv == True:
            log_csv_df.to_csv(os.path.join(self._log_dir, csv_name))
        
        if early_stopping:
            last_checkpoint_with_improvement = "cp-{:04d}.ckpt".format(last_epoch_with_improvement + 1)
            self.model.load_weights(os.path.join(self.checkpoint_dir, last_checkpoint_with_improvement))
            return {'checkpoint_name':last_checkpoint_with_improvement}

    def run_on_test_generator(self, return_raw_output=False, compute_val_metrics=True, verbose=True):
        if compute_val_metrics:
            self._val_loss.reset_states()
            for val_metric in self._val_metrics:
                val_metric.reset_states()

        predictions = []
        for batch_id in range(self._test_generator.n_batches):
                    X, Y = next(self._test_generator)
                    if compute_val_metrics: self._val_step(X, Y)
                    predictions.append(self.model(X, training=False))
                                           
                                    
        if verbose == True and compute_val_metrics == True:
            print("loss: {}".format(self._val_loss.result()))
            print("".join([m.name.split('_val')[1] + ": {:.3f} ".format(m.result().numpy()) for m in self._val_metrics]))

        predictions = np.array(predictions)

        return predictions

        


    def run_on_test_generator(self, return_raw_output=False, compute_val_metrics=True, verbose=True):
        """ Run the model on the test generator

            Args:
                return_raw_output:bool
                    If False, the model output will be transformed by :func:`transform_output`.
                    If True, the model output will be returned without any modifications.
                compute_val_metrics: bool
                    If True, compute the same metrics used for validation when running the model on the test generator
                verbose: bool
                    If True and compute_val_metrics is also true, print the results.
                
            Returns:
                output
                    The corresponding batch of model outputs
        """
        
        if compute_val_metrics:
            self._val_loss.reset_states()
            for val_metric in self._val_metrics:
                val_metric.reset_states()

        predictions = []
        for batch_id in range(self._test_generator.n_batches):
                    X, Y = next(self._test_generator)
                    if compute_val_metrics: self._val_step(X, Y)
                    predictions.append(self.model(X, training=False))
                                           
                                    
        if verbose == True and compute_val_metrics == True:
            print("loss: {}".format(self._val_loss.result()))
            print("".join([m.name.split('val_')[1] + ": {:.3f} ".format(m.result().numpy()) for m in self._val_metrics]))

        predictions = np.array(predictions)
        
        if return_raw_output == False:
            reshaped_predictions = predictions.reshape(-1, predictions.shape[2])
            predictions = self._transform_output(reshaped_predictions)

        return predictions

        
    def run_on_instance(self, input, return_raw_output=False, transform_input=True):
        """ Run the model on one input

            Args:
                input: numpy.array
                    The input in the shape expected by :func:`transform_input`
                return_raw_output:bool
                    If False, the model output will be transformed by :func:`transform_output`.
                    If true, the model output will be returned without any modifications.
                transform_input:bool
                    If True, the input is transformed by the interface's :func:`transform_input` method

            Returns:
                output
                    The model output
                
        """
        
        if transform_input == True:
            input = self._transform_input(input)
        output = self.model.predict(input)
        #output = output.numpy()
        
        if not return_raw_output:
            return self._transform_output(output)
        else:
            return output

    
    def run_on_batch(self, input_batch, return_raw_output=False, transform_input=True):
        """ Run the model on a batch of inputs

            Args:
                input_batch: numpy.array
                    The  batch of inputs 
                transform_input:bool
                    If True, the input_batch is transformed by the interface's :func:`transform_input` method
                return_raw_output:bool
                    If False, the model output will be transformed by :func:`transform_output`.
                    If true, the model output will be returned without any modifications.

            Returns:
                output
                    The corresponding batch of model outputs
        """

        if transform_input == True:
            input_batch = self._transform_input(input_batch)
        output = self.model.predict_on_batch(input_batch)
        #output = output.numpy()
        
        if not return_raw_output:
            return self._transform_output(output)
        else:
            return output
<|MERGE_RESOLUTION|>--- conflicted
+++ resolved
@@ -821,11 +821,7 @@
         recipe = self._extract_recipe_dict()
         self._write_recipe_file(json_file=recipe_file, recipe=recipe)
 
-<<<<<<< HEAD
     def save_model(self, model_file, checkpoint_name=None, audio_repr_file=None):
-=======
-    def save_model(self, model_file, checkpoint_name=None):
->>>>>>> cfcbf1e2
         """ Save the current neural network instance as a ketos (.kt) model file.
 
             The file includes the recipe necessary to build the network architecture and the parameter weights.
@@ -1370,4 +1366,4 @@
         if not return_raw_output:
             return self._transform_output(output)
         else:
-            return output
+            return output