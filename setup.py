from setuptools import setup, find_packages

# create distribution and upload to pypi.org with:
#   $ python setup.py sdist bdist_wheel
#   $ twine upload dist/*

setup(name='ketos',
<<<<<<< HEAD
      version='2.0.1',
=======
      version='2.0.2',
>>>>>>> 35f0aab0
      description="MERIDIAN Python package for deep-learning based acoustic detector and classifiers",
      url='https://gitlab.meridian.cs.dal.ca/public_projects/ketos',
      author='Fabio Frazao, Oliver Kirsebom',
      author_email='fsfrazao@dal.ca, oliver.kirsebom@dal.ca',
      license='GNU General Public License v3.0',
      packages=find_packages(),
      install_requires=[
          'numpy',
          'tables',
          'scipy',
          'pandas',
          'setuptools>=41.0.0',
<<<<<<< HEAD
          'tensorflow==2.1',
=======
          'tensorflow>=2.1,<=2.2',
>>>>>>> 35f0aab0
          'numba==0.48.0',
          'scikit-learn',
          'scikit-image',
          'librosa',
          'datetime_glob',
          'matplotlib',
          'tqdm',
          'pint',
          'psutil',
          ],
      python_requires = '>=3.6.0,<3.8.0',
      setup_requires=['pytest-runner','wheel'],
      tests_require=['pytest', ],
      include_package_data=True,
      zip_safe=False)<|MERGE_RESOLUTION|>--- conflicted
+++ resolved
@@ -5,11 +5,7 @@
 #   $ twine upload dist/*
 
 setup(name='ketos',
-<<<<<<< HEAD
-      version='2.0.1',
-=======
       version='2.0.2',
->>>>>>> 35f0aab0
       description="MERIDIAN Python package for deep-learning based acoustic detector and classifiers",
       url='https://gitlab.meridian.cs.dal.ca/public_projects/ketos',
       author='Fabio Frazao, Oliver Kirsebom',
@@ -22,11 +18,7 @@
           'scipy',
           'pandas',
           'setuptools>=41.0.0',
-<<<<<<< HEAD
-          'tensorflow==2.1',
-=======
           'tensorflow>=2.1,<=2.2',
->>>>>>> 35f0aab0
           'numba==0.48.0',
           'scikit-learn',
           'scikit-image',
