--- conflicted
+++ resolved
@@ -5,11 +5,7 @@
 #   $ twine upload dist/*
 
 setup(name='ketos',
-<<<<<<< HEAD
-      version='2.1.0-b1-tl',
-=======
       version='2.1.0-beta',
->>>>>>> 82c0f459
       description="MERIDIAN Python package for deep-learning based acoustic detector and classifiers",
       url='https://gitlab.meridian.cs.dal.ca/public_projects/ketos',
       author='Fabio Frazao, Oliver Kirsebom',
