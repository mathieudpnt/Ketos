from setuptools import setup, find_packages

#
# create distribution and upload to pypi.org with:
#  
#   $ python setup.py sdist bdist_wheel
#   $ twine upload dist/*
#

setup(name='ketos',
      version='2.0.0-beta',
      description="Python package for developing deep-learning-based models for the detection and classification of underwater sounds",
      # TODO: define a function readme() that reads the contents of a readme file
      # long_description=readme(),
      url='https://gitlab.meridian.cs.dal.ca/data_analytics_dal/packages/ketos',
      author='Oliver Kirsebom, Fabio Frazao',
      author_email='oliver.kirsebom@dal.ca, fsfrazao@dal.ca',
      license='GNU General Public License v3.0',
      packages=find_packages(),
      install_requires=[
          'numpy',
          'tables',
          'scipy',
          'pandas',
<<<<<<< HEAD
          'tensorflow==2.1.0',
=======
          'tensorflow==2.0.0b0',
>>>>>>> d7ee6c9d
          'scikit-learn',
          'scikit-image',
          'librosa',
          'datetime_glob',
          'matplotlib',
          'tqdm',
          'pint',
          'psutil',
          ],
      setup_requires=['pytest-runner','wheel'],
      tests_require=['pytest', ],
      include_package_data=True,
      zip_safe=False)<|MERGE_RESOLUTION|>--- conflicted
+++ resolved
@@ -22,11 +22,7 @@
           'tables',
           'scipy',
           'pandas',
-<<<<<<< HEAD
           'tensorflow==2.1.0',
-=======
-          'tensorflow==2.0.0b0',
->>>>>>> d7ee6c9d
           'scikit-learn',
           'scikit-image',
           'librosa',
